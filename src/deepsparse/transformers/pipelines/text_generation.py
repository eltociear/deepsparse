# Copyright (c) 2021 - present / Neuralmagic, Inc. All Rights Reserved.
#
# Licensed under the Apache License, Version 2.0 (the "License");
# you may not use this file except in compliance with the License.
# You may obtain a copy of the License at
#
#    http://www.apache.org/licenses/LICENSE-2.0
#
# Unless required by applicable law or agreed to in writing,
# software distributed under the License is distributed on an "AS IS" BASIS,
# WITHOUT WARRANTIES OR CONDITIONS OF ANY KIND, either express or implied.
# See the License for the specific language governing permissions and
# limitations under the License.

import logging
import os
import warnings
from dataclasses import dataclass
from typing import Any, Dict, Generator, List, Optional, Tuple, Type, Union

import numpy
import onnx
from pydantic import BaseModel, Field
from transformers import TextStreamer

from deepsparse import Pipeline
from deepsparse.engine import Context, Scheduler
from deepsparse.pipeline import DEEPSPARSE_ENGINE
from deepsparse.transformers.engines import NLDecoderEngine
from deepsparse.transformers.pipelines import TransformersPipeline
from deepsparse.transformers.utils.helpers import (
    create_causal_mask,
    pad_to_fixed_length,
)
from deepsparse.utils.onnx import default_cached_outputs


_LOGGER = logging.getLogger(__name__)

__all__ = ["TextGenerationPipeline"]


@dataclass(frozen=True)
class _TextGenerationTimings:
    PROMPT_PREFILL: str = "engine_prompt_prefill"
    PROMPT_PREFILL_SINGLE: str = "engine_prompt_prefill_single"
    TOKEN_GENERATION: str = "engine_token_generation"
    TOKEN_GENERATION_SINGLE: str = "engine_token_generation_single"


class TextGenerationInput(BaseModel):
    class Config:
        arbitrary_types_allowed = True

    sequences: Union[str, List[str]] = Field(
        description="The input sequences to generate the text from.",
    )
    return_logits: bool = Field(
        default=False,
        description="A flag that indicates whether to return "
        "the logits for the input text sequence and the "
        "generated text sequence. ",
    )
    session_id: Optional[str] = Field(
        default=None,
        description="A user may set a string identifier "
        "for the kv cache session. If None, "
        "and the model is using kv cache, it "
        "will be set to a random uuid.",
    )
    fixed_sequences_length: bool = Field(
        default=False,
        description="A flag that indicates whether to modify "
        "(pad or truncate) each input text sequence, so that "
        "its tokenized length is equal to `sequence_length` "
        "of tokens. Useful, when a batch of predictions needs "
        "to have consistent length so one "
        "can compute metric in a batched fashion. ",
    )
    streamer: Optional[TextStreamer] = Field(
        default=None,
        description="Streamer object that will be used to stream the "
        "generated sequences. Generated tokens are passed through "
        "`streamer.put(token_ids)` and the streamer is responsible "
        "for any further processing.",
    )


class TextGenerationOutput(BaseModel):
    sequences: Union[str, List[str]] = Field(
        description="The generated text sequences.",
    )
    logits: Optional[Any] = Field(  # numpy array, set to Any for FastAPI compatibility
        default=None,
        description="The logits for the generated text sequence."
        "The logits have dimensions "
        "[batch_size, sequence_length, vocab_size]",
    )
    session_id: Optional[str] = Field(
        default=None, description="A string identifier for the kv cache session."
    )

    class Config:
        arbitrary_types_allowed = True


@Pipeline.register(
    task="text_generation",
    task_aliases=["codegen", "opt", "bloom"],
)
class TextGenerationPipeline(TransformersPipeline):
    """
    Pipeline for text generation tasks.

    :param deterministic: if False, the pipeline will sample from
        the probability distribution computed from the logits.
        If True, the pipeline will get the next token by applying
        an argmax function to the logits.
    :param sampling_temperature: the temperature to use when sampling
        from the probability distribution computed from the logits.
        Higher values will result in more random samples. Should
        be greater than 0.0.
    :param max_generated_tokens: the maximum number of tokens to generate
        given the input sequence. If None, the model will generate
        tokens until the end of the sequence is reached.
        Otherwise, it will generate up to the maximum number of tokens or end of
        sequence is reached.
    :param prompt_processing_sequence_length: For large prompts, the prompt is
        processed in chunks of this length. This is to maximize the inference
        speed. By default, this is set to 64.
    :param force_max_tokens: if True, the pipeline will generate the maximum number
        of tokens supplied even if the stop token is reached.
    :param use_deepsparse_cache: if True, the pipeline will use the deepsparse kv cache
        for caching the model outputs.
    :param kwargs: kwargs to pass to the TransformersPipeline
    """

    def __init__(
        self,
        deterministic: bool = True,
        sampling_temperature: float = 1.0,
        max_generated_tokens: Optional[int] = 1024,
        prompt_processing_sequence_length: int = 64,
        force_max_tokens: bool = False,
        use_deepsparse_cache: bool = True,
        **kwargs,
    ):
        kwargs_engine_type = kwargs.get("engine_type", DEEPSPARSE_ENGINE)

        if use_deepsparse_cache:
            if kwargs_engine_type != DEEPSPARSE_ENGINE:
                _LOGGER.warning(
                    "`use_deepsparse_cache` is set to True "
                    "but the chosen `engine_type` "
                    f"is {kwargs_engine_type}. "
                    f"The optimized kv cache management is disabled."
                )
                use_deepsparse_cache = False

        kwargs["context"] = self._update_context(**kwargs)
        super().__init__(
            **kwargs, _delay_engine_initialize=True, _delay_overwriting_inputs=True
        )
        self.enable_multitoken_prefill = self.causal_mask_input_present(
            model_path=self.onnx_file_path
        )
        self.cache_support_enabled = self.is_cache_support_enabled()

        if self.engine_type == DEEPSPARSE_ENGINE:
            if "WAND_OPT_FLAGS" not in os.environ:
                os.environ["WAND_OPT_FLAGS"] = "default,~pyramids"

        if not self.cache_support_enabled and max_generated_tokens > 1:
            raise ValueError(
                "The model used for inference does not support kv cache. It is "
                "assumed that it maps from the token sequence to predicted logits."
                "Set `max_generated_tokens` to 1 to support that scenario."
            )

        self.deterministic = deterministic
        self.sampling_temperature = sampling_temperature
        self.max_generated_tokens = max_generated_tokens
        self.prompt_processing_sequence_length = prompt_processing_sequence_length
        self.force_max_tokens = force_max_tokens
        self.use_deepsparse_cache = use_deepsparse_cache

        # override tokenizer to pad to left
        self.tokenizer.padding_side = "left"
        if not self.tokenizer.pad_token:
            self.tokenizer.pad_token = self.tokenizer.eos_token

        self.engine, self.multitoken_engine = self.initialize_engines()

    def initialize_engines(
        self,
    ) -> Tuple[Optional[NLDecoderEngine], Optional[NLDecoderEngine]]:
        """
        Inititalizes a pair of engines for the pipeline.
        The first engine (`engine`) is used for processing the tokens token-by-token
        (in the autoregressive fashion).
        The second engine (`multitoken_engine`) is used for processing the tokens
        in a single pass (in the multitoken fashion).

        There are several cases of how the engines are initialized:
        - if the model does not support kv cache, then only the
            `multitoken_engine` is initialized. The `engine` is set to None.
        - if the model supports kv cache but does not support
            multitoken prefill scenario (i.e. self.enable_multitoken_prefill = False),
            then only the `engine` is initialized. The `multitoken_engine`
            is set to None.

        :return: a pair of engines (`engine`, `multitoken_engine`)
            Note: that depending on the scenario one of the engines may be None
        """

        engine, multitoken_engine = None, None

        if self.cache_support_enabled:
            if (
                self.engine_type == DEEPSPARSE_ENGINE
                and self.sequence_length <= self.prompt_processing_sequence_length
                and self.enable_multitoken_prefill
            ):
                raise ValueError(
                    "Attempting to initialize auxiliary DeepSparse engine to "
                    "process a prompt with a larger processing length. "
                    "However, it is assumed that `prompt_processing_sequence_length` "
                    "is smaller than the `sequence_length`. "
                    "Adjust the `prompt_processing_sequence_length` "
                    "argument accordingly."
                )

            # emit the appropriate user message depending whether we are
            # instantiation the multitoken engine or not
            if not self.enable_multitoken_prefill:
                warnings.warn(
                    "This ONNX graph does not support processing the prompt in "
                    "with processing length > 1. Creation of an auxiliary engine for "
                    "processing the prompt at a larger processing length is disabled. "
                    "The prompt will be processed in with processing length 1."
                )
            else:
                _LOGGER.info(
                    "Compiling an auxiliary engine to process a prompt with a "
                    "larger processing length. This improves performance, but "
                    "may result in additional memory consumption."
                )
        if (
            self.cache_support_enabled and self.enable_multitoken_prefill
        ) or not self.cache_support_enabled:

            multitoken_engine = NLDecoderEngine(
                onnx_file_path=self.onnx_file_path,
                engine_type=self.engine_type,
                engine_args=self.engine_args,
                engine_context=self.context,
                sampling_temperature=self.sampling_temperature,
                deterministic=self.deterministic,
                sequence_length=self.sequence_length,
                input_ids_length=self.prompt_processing_sequence_length,
                tokenizer=self.tokenizer,
                use_deepsparse_cache=self.use_deepsparse_cache,
            )

        if self.cache_support_enabled:
            engine = NLDecoderEngine(
                onnx_file_path=self.onnx_file_path,
                engine_type=self.engine_type,
                engine_args=self.engine_args,
                engine_context=self.context,
                sampling_temperature=self.sampling_temperature,
                deterministic=self.deterministic,
                sequence_length=self.sequence_length,
                input_ids_length=1,
                tokenizer=self.tokenizer,
                use_deepsparse_cache=self.use_deepsparse_cache,
            )

        assert (engine is not None) or (
            multitoken_engine is not None
        ), "At least one of the engines must be initialized for the pipeline!"
        return engine, multitoken_engine

    @staticmethod
    def route_input_to_bucket(
        *args, input_schema: BaseModel, pipelines: List[Pipeline], **kwargs
    ) -> Pipeline:
        """
        This method is used to route the input to the correct pipeline.

        :param args: args to pass to the pipeline
        :param input_schema: the input schema for the pipeline
        :param pipelines: the list of pipelines to route the input to
        :param kwargs: kwargs to pass to the pipeline
        :return: the pipeline to route the input to
        """
        raise ValueError("Bucketing is not supported for generation pipelines")

    @property
    def input_schema(self) -> Type[BaseModel]:
        """
        Property to return the input schema for the pipeline.

        :return: the input schema for the pipeline
        """
        return TextGenerationInput

    @property
    def output_schema(self) -> Type[BaseModel]:
        """
        Property to return the output schema for the pipeline.

        :return: the output schema for the pipeline
        """
        return TextGenerationOutput

    def process_inputs(self, inputs: TextGenerationInput) -> List[numpy.ndarray]:
        """
        Convert the input schema for the pipeline to the inputs for the engine.

        :param inputs: the input schema for the pipeline
        :return: the inputs for the engine
        """

        if inputs.fixed_sequences_length:
            # to enforce a fixed sequence length, we need to
            # truncate the input to the maximum sequence length
            # or/and pad it to the maximum sequence length
            truncate, padding = True, "max_length"
        else:
            # otherwise, we do not need to truncate the input
            # and we shall can pad it to the longest sequence
            # in the batch (so that the engine can process multiple inputs
            # at once)
            truncate, padding = False, "longest"

        input_tokens = self.tokenizer(
            inputs.sequences,
            return_tensors="np",
            max_length=self.sequence_length,
            padding=padding,
            truncation=truncate,
        )

        attention_mask = input_tokens["attention_mask"]

        positions = attention_mask.cumsum(1) * attention_mask
        positions -= 1  # assert that positions start at 0

        causal_mask = create_causal_mask(
            input_tokens["input_ids"], input_tokens["attention_mask"]
        )

        input_tokens = dict(
            **input_tokens, positions=positions, causal_mask=causal_mask
        )
        onnx_input_names = (
            self.multitoken_engine.onnx_input_names_no_cache
            if self.multitoken_engine
            else self.engine.onnx_input_names_no_cache
        )
        engine_input = self.tokens_to_engine_input(input_tokens, onnx_input_names)

        if inputs.session_id is not None:
            # if session_id is provided, we need to set it in engines
            self.engine.session_id = inputs.session_id
            self.multitoken_engine.session_id = inputs.session_id

        postprocessing_kwargs = dict(
            return_logits=inputs.return_logits, streamer=inputs.streamer
        )
        return engine_input, postprocessing_kwargs

    def process_engine_outputs(
        self, engine_outputs: List[numpy.ndarray], **kwargs
    ) -> TextGenerationOutput:
        """
        Convert the engine outputs to the output schema for the pipeline.

        :param engine_outputs: the outputs from the engine
        :return: the output schema for the pipeline
        """
        generated_tokens, generated_logits = engine_outputs
        sequences = self.tokenizer.batch_decode(
            generated_tokens, skip_special_tokens=True
        )
        logits = generated_logits if kwargs.get("return_logits") else None

        return TextGenerationOutput(sequences=sequences, logits=logits)

    def engine_forward(
        self, engine_inputs: List[numpy.ndarray], context: Dict
    ) -> Tuple[numpy.ndarray, numpy.ndarray]:
        """
        Run the forward pass on the engine.

        :param engine_inputs: list of numpy inputs to
            Pipeline engine forward pass
        :return: A tuple of numpy array that contains the
            sequence of generated tokens and a sequence
            of logits for each generated token
        """
        # engine_forward is always called in a threadpool due to batch splitting
        # as such, a new context needs to be created since we are no longer in the
        # main thread. That is why `engine_` is prepended to each of the timer phase
        # names in this context
        with self.timer_manager.new_timer_context(total_inference=False) as timer:
            streamer = context.get("streamer")

            if not self.cache_support_enabled:
                tokens, prompt_logits = self.multitoken_engine(engine_inputs)
                return numpy.array([tokens]), prompt_logits

            else:
                # run the prompt through
                with timer.time(_TextGenerationTimings.PROMPT_PREFILL):
                    tokens, prompt_logits = self.prompt_inference(engine_inputs)

            if streamer is not None:
                streamer.put(numpy.array(tokens))

            # create the generated output
            max_tokens = (
                self.max_generated_tokens
                if self.max_generated_tokens and self.max_generated_tokens > 0
                else 100 * self.sequence_length
            )  # set safety for absolute max generation

            generated_tokens = [tokens[-1]]
            generated_logits = prompt_logits

            with timer.time(_TextGenerationTimings.TOKEN_GENERATION):
                while len(generated_tokens) < max_tokens:
                    with timer.time(_TextGenerationTimings.TOKEN_GENERATION_SINGLE):
                        token, logits = self.autoregressive_inference(tokens)
                    tokens.append(token)
                    generated_tokens.append(token)
                    generated_logits.append(logits)

                    if streamer is not None:
                        streamer.put(numpy.array([token]))

                    if (
                        token == self.tokenizer.eos_token_id
                        and not self.force_max_tokens
                    ):
                        break

            if streamer is not None:
                streamer.end()

        return numpy.array([generated_tokens]), numpy.concatenate(
            generated_logits, axis=1
        )

    def prompt_inference(
        self, engine_inputs: List[numpy.ndarray]
    ) -> Tuple[List[int], List[numpy.ndarray]]:
        """
        An inference run that processes the prompt through the
        model to generate the new token and logits

        :param engine_inputs: the prompt (context) represented by a
            list of numpy inputs to the engine
        :return: A tuple of:
            - The list of prompt tokens plus the new, generated token
            - The logits generated from the prompt (with dimensions
            ['batch_size', 'num_tokens', 'vocab_size'])
        """
        # get tokens by attention mask
        tokens = engine_inputs[0][engine_inputs[1].nonzero()].tolist()

        prompt_logits = []
        new_token = None
        num_tokens_processed = 0

        if (
            len(tokens) > self.prompt_processing_sequence_length
            and self.enable_multitoken_prefill
        ):
            self.multitoken_engine.reset_kv_cache()
            for engine_inputs in self.engine_inputs_for_prefill(tokens):
                new_token, new_logits = self.multitoken_engine(engine_inputs)
                num_tokens_processed += self.prompt_processing_sequence_length
                prompt_logits.append(new_logits)

        self.engine.reset_kv_cache()
        if num_tokens_processed:
            # transfer the cache state from the multi-token engine to the main engine
            self.engine.transfer_cache_state(cache=self.multitoken_engine.kv_cache)

        # prompt size is small, run autoregressive inference to populate kv cache
        run_tokens = [] if num_tokens_processed == 0 else tokens[:num_tokens_processed]

        for token in tokens[num_tokens_processed:]:
            run_tokens.append(token)
            with self.timer_manager.current.time(
                _TextGenerationTimings.PROMPT_PREFILL_SINGLE
            ):
                new_token, new_logits = self.autoregressive_inference(run_tokens)

            prompt_logits.append(new_logits)

        tokens.append(new_token)

        return tokens, prompt_logits

    def autoregressive_inference(
        self,
        tokens: List[int],
    ) -> Tuple[int, numpy.ndarray]:
        """
        An inference run that processes the last token to generate
        a new token and new logits.

        :param tokens: The current context (prompt + generated tokens so far)
        :return: The new, generated token and the logits for the new token
            (with dimensions ['batch_size', 'num_tokens', 'vocab_size'])
        """

        new_token = tokens[-1]
        # padding is added to left, so attention mask is 1s from the
        # right up to the number of total tokens (prompt + generated)
        attention_mask = numpy.zeros((1, self.sequence_length), dtype=numpy.int64)
        num_tokens_processed = min(len(tokens), self.sequence_length)  # cap by seq len
        attention_mask[:, -num_tokens_processed:] = 1
        positions = numpy.array([[len(tokens)]], dtype=numpy.int64)
        positions -= 1
        input_ids = numpy.array([[new_token]])
        causal_mask = create_causal_mask(input_ids, attention_mask)

        # filter out the inputs that are not needed by the engine
        engine_inputs_map = dict(
            input_ids=input_ids,
            attention_mask=attention_mask,
            causal_mask=causal_mask,
            positions=positions,
        )
        engine_inputs = [
            engine_inputs_map[name] for name in self.engine.onnx_input_names_no_cache
        ]

        generated_token, generated_logits = self.engine(engine_inputs)

        return generated_token, generated_logits

    def engine_inputs_for_prefill(
        self, tokens: List[int]
    ) -> Generator[List[numpy.ndarray], None, None]:
        """
        Takes a list of tokens and creates a generator
        of engine_inputs for the multitoken engine.

        1. The input tokens first get batched into chunks of
        size self.prompt_processing_sequence_length. This is to
        ensure that they match the expected input size by the
        multitoken engine. Any remaining tokens are discarded.

        2. Every created engine_inputs batch is then created:

            - input_ids: by taking a batch of tokens

            - attention_mask: by creating an appropriate mask,
            that will have the amount of unmasked entries equal to
            the sum of:
                a) the number of tokens in the batch
                (self.prompt_processing_sequence_length)
                b) the number of non-blank cache entries
                (num_non_blank_cache_entries)
            so that the attention_mask properly attends to the
            current input tokens, as well as the previous cache
            entries.

            - positions: derived directly from the input_ids

            - causal_mask: derived from the input_ids and attention_mask

        :param tokens: the list of tokens to process
        :return: a generator of engine inputs
        """

        num_batches = len(tokens) // self.prompt_processing_sequence_length

        token_batches = [
            tokens[
                i
                * self.prompt_processing_sequence_length : (i + 1)
                * self.prompt_processing_sequence_length
            ]
            for i in range(0, num_batches)
        ]

        for idx, token_batch in enumerate(token_batches):
            engine_inputs = []
            num_cached_entries = self.multitoken_engine.num_non_blank_cache_entries
            for name in self.multitoken_engine.onnx_input_names_no_cache:
                if name == "input_ids":
                    engine_input = numpy.array([token_batch])

                elif name == "attention_mask":
                    # create an empty attention mask
                    engine_input = numpy.zeros(
                        (1, self.sequence_length), dtype=numpy.int64
                    )
                    # fill it out with 1s (from the right), so that the number
                    # of unmasked entries is equal to the sum of:
                    engine_input[
                        :,
                        -(
                            # ...the number of current input tokens...
                            self.prompt_processing_sequence_length
                            # ...and the number of the previous cache entries
                            + num_cached_entries
                        ) :,
                    ] = 1
                elif name == "causal_mask":
                    # delay creation of the causal mask
                    continue
                elif name == "positions":
                    if self.prompt_processing_sequence_length == 1:
                        # we need to treat `positions` as if we were in
                        # the autoregressive mode
                        engine_input = numpy.array([[idx]], dtype=numpy.int64)
                    else:
                        engine_input = (
                            numpy.arange(
                                num_cached_entries,
                                num_cached_entries
                                + self.prompt_processing_sequence_length,
                            )
                            .reshape(1, -1)
                            .astype(numpy.int64)
                        )

                engine_inputs.append(engine_input)

            # create the causal mask once we have the input_ids and attention_mask
            if "causal_mask" in self.multitoken_engine.onnx_input_names_no_cache:
                causal_mask = create_causal_mask(
                    input_ids=engine_inputs[0], attention_mask=engine_inputs[1]
                )
                engine_inputs.append(causal_mask)

            yield engine_inputs

    def is_cache_support_enabled(self) -> bool:
        """
        Returns whether the ran model has kv cache or not

        :return: True if the model has kv cache, False otherwise
        """
        return any(default_cached_outputs(self.onnx_file_path))

    def join_engine_outputs(
        self, batch_outputs: List[List[numpy.ndarray]], orig_batch_size: int
    ) -> List[numpy.ndarray]:
        """
        Takes a list of outputs (batches) from the engine
        and joins them into a single output. Asserts that
        the dimensions of the outputs are the same, so that
        they can be concatenated.

        :param batch_outputs: A list of outputs from the engine
        :param orig_batch_size: The original batch size
        :return: A list of joined outputs
        """
        tokens, logits = zip(*batch_outputs)
        if self.cache_support_enabled:
            # if the model has kv cache, we need to account for
            # the fact that the predicted outputs may have
            # different lengths

            # find the longest sequence in the batch of tokens
            max_len = max([token.shape[1] for token in tokens])

            # pad all tokens to the same length
            tokens = [
                pad_to_fixed_length(
                    array=prediction,
                    max_len=max_len,
                    value=self.tokenizer.pad_token_id,
                    axis=1,
                )
                for prediction in tokens
            ]

            # find the longest sequence in the batch of logits
            max_len = max([logits.shape[1] for logits in logits])

            # pad all logits to the same length
            logits = [
                pad_to_fixed_length(array=single_logits, max_len=max_len, axis=1)
                for single_logits in logits
            ]

        tokens = numpy.concatenate(tokens, axis=0)
        logits = numpy.concatenate(logits, axis=0)

        return [tokens, logits]

    @staticmethod
    def causal_mask_input_present(model_path: str) -> bool:
        """
        Check whether the model has causal_mask input present or not.
        In general, the absence of causal_mask input means that the model
        cannot be run through the multitoken engine.

        :param model_path: path to the model
        :return: True if causal_mask input is present, False otherwise
        """
        return any(
            inp.name == "causal_mask"
            for inp in onnx.load(model_path, load_external_data=False).graph.input
<<<<<<< HEAD
        )

    def _reset_engines_cache(self):
        self.engine.reset_kv_cache()
        self.multitoken_engine.reset_kv_cache() if self.multitoken_engine else None

    def _update_context(self, **kwargs) -> Context:
        """
        Create a new `Context` object to account for the fact that `text-generation` pipelines
        only support `single_stream` scheduler. If the kwargs contain a `Context`
        then it is used to fetch `num_cores`, else kwargs are used to fetch `num_cores` directly. 
        If `num_cores` is not provided, then we use the default `num_cores`. The `num_streams`
        argument is ignored, and it is assumed that the engine will decide the right 
        number of streams to use.
        
        :param kwargs: kwargs to pass to the TransformersPipeline, may contain `Context` object
            and/or `num_cores` argument
        :return: a new `Context` object, with the right scheduler for `text-generation` pipelines
        """
        num_cores = None # use default num_cores
        default_scheduler = "single_stream"

        context = kwargs.get("context")
        if context is not None and isinstance(context, Context):
            if context.num_streams > 1:
                _LOGGER.warning(
                    "Multistream is not supported for generation pipelines. "
                    "The `num_streams` argument will be ignored."
                )

            if context.scheduler != Scheduler.default:
                _LOGGER.warning(
                    "Only `default`(%s) Scheduler is supported for "
                    "generation pipelines, but got %s."
                    "This `scheduler` argument will be ignored."
                    % (default_scheduler, context.scheduler)
                )
            num_cores = context.num_cores

        else:
            num_streams = kwargs.pop("num_streams", None)
            num_cores = kwargs.pop("num_cores", None)

            if num_streams is not None and num_streams > 1:
                _LOGGER.warning(
                    "Multistream is not supported for generation pipelines. "
                    "The `num_streams` argument will be ignored."
                )

        # let the engine decide the number of streams, use same number of cores
        #  as specified by the user
        context = Context(
            num_cores=num_cores,
            scheduler=default_scheduler,
        )
        _LOGGER.info("Built context: %s" % context)
        return context
=======
        )
>>>>>>> 8ccfc6f1
<|MERGE_RESOLUTION|>--- conflicted
+++ resolved
@@ -711,7 +711,6 @@
         return any(
             inp.name == "causal_mask"
             for inp in onnx.load(model_path, load_external_data=False).graph.input
-<<<<<<< HEAD
         )
 
     def _reset_engines_cache(self):
@@ -768,7 +767,4 @@
             scheduler=default_scheduler,
         )
         _LOGGER.info("Built context: %s" % context)
-        return context
-=======
-        )
->>>>>>> 8ccfc6f1
+        return context