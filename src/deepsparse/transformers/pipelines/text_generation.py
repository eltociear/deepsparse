# Copyright (c) 2021 - present / Neuralmagic, Inc. All Rights Reserved.
#
# Licensed under the Apache License, Version 2.0 (the "License");
# you may not use this file except in compliance with the License.
# You may obtain a copy of the License at
#
#    http://www.apache.org/licenses/LICENSE-2.0
#
# Unless required by applicable law or agreed to in writing,
# software distributed under the License is distributed on an "AS IS" BASIS,
# WITHOUT WARRANTIES OR CONDITIONS OF ANY KIND, either express or implied.
# See the License for the specific language governing permissions and
# limitations under the License.

import logging
import os
import warnings
from typing import (
    Any,
    Callable,
    Dict,
    Generator,
    List,
    Optional,
    Sequence,
    Tuple,
    Type,
    Union,
)

import numpy
import onnx
from pydantic import BaseModel, Field, validator
from transformers import TextStreamer

from deepsparse import Pipeline
from deepsparse.pipeline import DEEPSPARSE_ENGINE
from deepsparse.transformers.engines import NLDecoderEngine
from deepsparse.transformers.pipelines import TransformersPipeline
from deepsparse.transformers.utils.helpers import (
    create_causal_mask,
    generate_session_id,
    pad_to_fixed_length,
    repeat_inputs,
    validate_session_ids,
)
from deepsparse.transformers.utils.timings import TextGenerationTimings
<<<<<<< HEAD
from deepsparse.utils.data import split_engine_inputs
=======
from deepsparse.transformers.utils.token_generator import TokenGenerator
>>>>>>> 5a158ee1
from deepsparse.utils.onnx import default_cached_outputs


_LOGGER = logging.getLogger(__name__)

__all__ = ["TextGenerationPipeline"]


class TextGenerationInput(BaseModel):
    class Config:
        arbitrary_types_allowed = True

    sequences: Union[str, List[str]] = Field(
        description="The input sequences to generate the text from.",
    )
    num_generated_predictions: int = Field(
        default=1,
        description="The number of text generations to create from a single prompt. If "
        "the same sequence is given as an input multiple times, the number of generated"
        "the number of generated predictins is equivalent to the number of times the "
        "the sequence is repeated.",
    )
    max_tokens: int = Field(
        default=1024,
        description="Maximum number of tokens to generate per output sequence. If no "
        "value is provided, will default to 1024.",
    )
    return_logits: bool = Field(
        default=False,
        description="A flag that indicates whether to return "
        "the logits for the input text sequence and the "
        "generated text sequence. ",
    )
    include_prompt_logits: bool = Field(
        default=False,
        description="A flag that indicates whether to return "
        "the logits for the prompt. If set, prompt_logits are "
        "`prepended` to the logits for the generated text sequence."
        "Note: This flag is only applicable when return_logits "
        "is `True`.",
    )
    session_ids: Union[None, List[str], str] = Field(
        default=None,
        description="A user may set a string identifier(s) "
        "for the kv cache session(s). If None, "
        "and the model is using kv cache, session_id "
        "will be set to a random uuid.",
    )
    fixed_sequences_length: bool = Field(
        default=False,
        description="A flag that indicates whether to modify "
        "(pad or truncate) each input text sequence, so that "
        "its tokenized length is equal to `sequence_length` "
        "of tokens. Useful, when a batch of predictions needs "
        "to have consistent length so one "
        "can compute metric in a batched fashion. ",
    )
    streamer: Optional[TextStreamer] = Field(
        default=None,
        description="Streamer object that will be used to stream the "
        "generated sequences. Generated tokens are passed through "
        "`streamer.put(token_ids)` and the streamer is responsible "
        "for any further processing.",
    )
    callback: Optional[Callable[[Any], Union[bool, Any]]] = Field(
        default=None,
        description="Callable that will be invoked "
        "on each generated token. If the callable returns "
        "`False`, the generation will stop. Default is `None`.",
    )
    stop: Union[None, str, Sequence[str]] = Field(
        default=None,
        description="A string or a list of strings that will be used as"
        " stop tokens. (token generation will stop when any of the stop"
        " tokens is generated). Set to `None` to ignore this parameter."
        " Default is `None`.",
    )
    top_p: Optional[float] = Field(
        default=0.0,
        description="Used for filtering generated tokens. Keep the"
        " tokens where its cumulative probability is >= top_p"
        " Default set to 0.0",
    )
    top_k: Optional[int] = Field(
        default=0,
        description="Used for filtering generated tokens. Keep"
        " top_k generated tokens. Default set to 0",
    )
    presence_penalty: Optional[float] = Field(
        default=0.0,
        description="Penalty applied for generating new token. Any existing"
        " token results in the subtraction of its corresponding logit value."
        " Default set to 0.0",
    )
    frequency_penalty: Optional[float] = Field(
        default=0.0,
        description="Penalty applied for generating new token. Existing"
        " token frequencies summed to subtraction the logit of its"
        " corresponding logit value. Default set to 0.0.",
    )

    @validator("session_ids")
    def validate_session_ids(cls, value, values) -> Union[None, List[str]]:
        session_ids = validate_session_ids(session_ids=value, other_attributes=values)
        return session_ids


class TextGenerationOutput(BaseModel):
    sequences: Union[str, List[str], List[List[str]]] = Field(
        description="The generated text sequences.",
    )
    logits: Optional[Any] = Field(  # numpy array, set to Any for FastAPI compatibility
        default=None,
        description="The logits for the generated text sequence."
        "The logits have dimensions "
        "[batch_size, sequence_length, vocab_size]",
    )
    session_ids: Union[None, str, List[str]] = Field(
        default=None, description="A string identifier(s) for the kv cache session."
    )

    class Config:
        arbitrary_types_allowed = True


@Pipeline.register(
    task="text_generation",
    task_aliases=["codegen", "opt", "bloom"],
)
class TextGenerationPipeline(TransformersPipeline):
    """
    Pipeline for text generation tasks.

    :param deterministic: if False, the pipeline will sample from
        the probability distribution computed from the logits.
        If True, the pipeline will get the next token by applying
        an argmax function to the logits.
    :param sampling_temperature: the temperature to use when sampling
        from the probability distribution computed from the logits.
        Higher values will result in more random samples. Should
        be greater than 0.0.
    :param sequence_length: sequence length to compile model and tokenizer for.
        This controls the maximum context length of the pipeline. Default is 512
    :param prompt_sequence_length: For large prompts, the prompt is
        processed in chunks of this length. This is to maximize the inference
        speed. By default, this is set to 64.
    :param force_max_tokens: if True, the pipeline will generate the maximum number
        of tokens supplied even if the stop token is reached.
    :param internal_kv_cache: if True, the pipeline will use the deepsparse kv cache
        for caching the model outputs.
    :param kwargs: kwargs to pass to the TransformersPipeline
    """

    def __init__(
        self,
        deterministic: bool = True,
        sampling_temperature: float = 1.0,
        prompt_sequence_length: int = 64,
        sequence_length: int = 512,
        force_max_tokens: bool = False,
        internal_kv_cache: bool = True,
        **kwargs,
    ):
        kwargs_engine_type = kwargs.get("engine_type", DEEPSPARSE_ENGINE)

        if internal_kv_cache:
            if kwargs_engine_type != DEEPSPARSE_ENGINE:
                _LOGGER.warning(
                    "`internal_kv_cache` is set to True "
                    "but the chosen `engine_type` "
                    f"is {kwargs_engine_type}. "
                    f"The optimized kv cache management is disabled."
                )
                internal_kv_cache = False

        super().__init__(
            **kwargs,
            sequence_length=sequence_length,
            _delay_engine_initialize=True,
            _delay_overwriting_inputs=True,
        )
        # enable multitoken prefill if
        # - the model graph is supporting it (causal_mask input is present)
        # - prompt_sequence_length != 1 (identical to single-token prefill)
        self.enable_multitoken_prefill = (
            self.causal_mask_input_present(model_path=self.onnx_file_path)
            and prompt_sequence_length > 1
        )

        self.cache_support_enabled = self.is_cache_support_enabled()

        if self.engine_type == DEEPSPARSE_ENGINE:
            if "WAND_OPT_FLAGS" not in os.environ:
                os.environ["WAND_OPT_FLAGS"] = "default,~pyramids"

        self.deterministic = deterministic
        self.sampling_temperature = sampling_temperature
        self.prompt_sequence_length = prompt_sequence_length
        self.force_max_tokens = force_max_tokens
        self.internal_kv_cache = internal_kv_cache

        # override tokenizer to pad to left
        self.tokenizer.padding_side = "left"
        if not self.tokenizer.pad_token:
            self.tokenizer.pad_token = self.tokenizer.eos_token

        self.engine, self.multitoken_engine = self.initialize_engines()

    def initialize_engines(
        self,
    ) -> Tuple[Optional[NLDecoderEngine], Optional[NLDecoderEngine]]:
        """
        Inititalizes a pair of engines for the pipeline.
        The first engine (`engine`) is used for processing the tokens token-by-token
        (in the autoregressive fashion).
        The second engine (`multitoken_engine`) is used for processing the tokens
        in a single pass (in the multitoken fashion).

        There are several cases of how the engines are initialized:
        - if the model does not support kv cache, then only the
            `multitoken_engine` is initialized. The `engine` is set to None.
        - if the model supports kv cache but does not support
            multitoken prefill scenario (i.e. self.enable_multitoken_prefill = False),
            then only the `engine` is initialized. The `multitoken_engine`
            is set to None.

        :return: a pair of engines (`engine`, `multitoken_engine`)
            Note: that depending on the scenario one of the engines may be None
        """

        engine, multitoken_engine = None, None

        if self.cache_support_enabled:
            if (
                self.engine_type == DEEPSPARSE_ENGINE
                and self.sequence_length <= self.prompt_sequence_length
                and self.enable_multitoken_prefill
            ):
                raise ValueError(
                    "Attempting to initialize auxiliary DeepSparse engine to "
                    "process a prompt with a larger processing length. "
                    "However, it is assumed that `prompt_sequence_length` "
                    "is smaller than the `sequence_length`. "
                    "Adjust the `prompt_sequence_length` "
                    "argument accordingly."
                )

            # emit the appropriate user message depending whether we are
            # instantiation the multitoken engine or not
            if not self.enable_multitoken_prefill:
                warnings.warn(
                    "Creation of an auxiliary engine for "
                    "processing the prompt at a larger processing length is disabled. "
                    "The prompt will be processed in with processing length 1."
                )
            else:
                _LOGGER.info(
                    "Compiling an auxiliary engine to process a prompt with a "
                    "larger processing length. This improves performance, but "
                    "may result in additional memory consumption."
                )

        if (
            self.cache_support_enabled and self.enable_multitoken_prefill
        ) or not self.cache_support_enabled:

            # input_ids_length for the multitoken engine is either:
            # - the prompt_sequence_length if the cache support is enabled
            #   (the prompt is processed sequentially at predefined processing length)
            # - the full sequence_length if the cache support is disabled
            #   (the prompt is processed in a single pass, prompts length is fixed at
            #   sequence_length)
            input_ids_length = (
                self.prompt_sequence_length
                if self.cache_support_enabled
                else self.sequence_length
            )

            multitoken_engine = NLDecoderEngine(
                onnx_file_path=self.onnx_file_path,
                engine_type=self.engine_type,
                engine_args=self.engine_args,
                engine_context=self.context,
                sampling_temperature=self.sampling_temperature,
                deterministic=self.deterministic,
                sequence_length=self.sequence_length,
                input_ids_length=input_ids_length,
                tokenizer=self.tokenizer,
                internal_kv_cache=self.internal_kv_cache,
                timer_manager=self.timer_manager,
            )

        if self.cache_support_enabled:
            engine = NLDecoderEngine(
                onnx_file_path=self.onnx_file_path,
                engine_type=self.engine_type,
                engine_args=self.engine_args,
                engine_context=self.context,
                sampling_temperature=self.sampling_temperature,
                deterministic=self.deterministic,
                sequence_length=self.sequence_length,
                input_ids_length=1,
                tokenizer=self.tokenizer,
                internal_kv_cache=self.internal_kv_cache,
                timer_manager=self.timer_manager,
            )

        assert (engine is not None) or (
            multitoken_engine is not None
        ), "At least one of the engines must be initialized for the pipeline!"
        return engine, multitoken_engine

    @staticmethod
    def route_input_to_bucket(
        *args, input_schema: BaseModel, pipelines: List[Pipeline], **kwargs
    ) -> Pipeline:
        """
        This method is used to route the input to the correct pipeline.

        :param args: args to pass to the pipeline
        :param input_schema: the input schema for the pipeline
        :param pipelines: the list of pipelines to route the input to
        :param kwargs: kwargs to pass to the pipeline
        :return: the pipeline to route the input to
        """
        raise ValueError("Bucketing is not supported for generation pipelines")

    @property
    def input_schema(self) -> Type[BaseModel]:
        """
        Property to return the input schema for the pipeline.

        :return: the input schema for the pipeline
        """
        return TextGenerationInput

    @property
    def output_schema(self) -> Type[BaseModel]:
        """
        Property to return the output schema for the pipeline.

        :return: the output schema for the pipeline
        """
        return TextGenerationOutput

    def process_inputs(
        self, inputs: TextGenerationInput
    ) -> Tuple[List[numpy.ndarray], Dict[str, Any]]:
        """
        Convert the input schema for the pipeline to the inputs for the engine.

        :param inputs: the input schema for the pipeline
        :return: the inputs for the engine
        """
        if not self.cache_support_enabled and inputs.max_tokens > 1:
            raise ValueError(
                "The model used for inference does not support kv cache. It is "
                "assumed that it maps from the token sequence to predicted logits."
                "Set `max_tokens` to 1 to support that scenario."
            )

        # If the num_generated_predictions > 1, repeat the prompt
        # num_generated_predictions times. Also, update the engine so that deterministic
        # is set to False.
        if inputs.num_generated_predictions > 1:
            if isinstance(inputs.sequences, str):
                inputs.sequences = [inputs.sequences]
            inputs.sequences = repeat_inputs(
                inputs.sequences, inputs.num_generated_predictions
            )
            if self.engine:
                self.engine.deterministic = False
            if self.multitoken_engine:
                self.multitoken_engine.deterministic = False

        if inputs.fixed_sequences_length or not self.cache_support_enabled:
            # to enforce a fixed sequence length, we need to
            # truncate the input to the maximum sequence length
            # or/and pad it to the maximum sequence length
            truncate, padding = True, "max_length"
        else:
            # otherwise, we do not need to truncate the input
            # and we shall can pad it to the longest sequence
            # in the batch (so that the engine can process multiple inputs
            # at once)
            truncate, padding = False, "longest"

        input_tokens = self.tokenizer(
            inputs.sequences,
            return_tensors="np",
            max_length=self.sequence_length,
            padding=padding,
            truncation=truncate,
        )

        attention_mask = input_tokens["attention_mask"]

        positions = attention_mask.cumsum(1) * attention_mask
        positions -= 1  # assert that positions start at 0

        causal_mask = create_causal_mask(
            input_tokens["input_ids"], input_tokens["attention_mask"]
        )

        input_tokens = dict(
            **input_tokens, positions=positions, causal_mask=causal_mask
        )
        onnx_input_names = (
            self.multitoken_engine.onnx_input_names_no_cache
            if self.multitoken_engine
            else self.engine.onnx_input_names_no_cache
        )
        engine_input = self.tokens_to_engine_input(input_tokens, onnx_input_names)

        session_ids = inputs.session_ids
        if session_ids is None:
            # session_ids is None, so we need to generate
            # a session id for each input sequence
            num_input_sequences = (
                len(inputs.sequences) if isinstance(inputs.sequences, list) else 1
            )
            session_ids = [generate_session_id() for _ in range(num_input_sequences)]
        engine_input.append(session_ids)

        context = dict(
            num_generated_predictions=inputs.num_generated_predictions,
            return_logits=inputs.return_logits,
            streamer=inputs.streamer,
            include_prompt_logits=inputs.include_prompt_logits,
            callback=inputs.callback,
            stop=inputs.stop,
            top_p=inputs.top_p,
            top_k=inputs.top_k,
            presence_penalty=inputs.presence_penalty,
            frequency_penalty=inputs.frequency_penalty,
            max_tokens=inputs.max_tokens,
        )

        return engine_input, context

    def process_engine_outputs(
        self, engine_outputs: List[numpy.ndarray], **context
    ) -> TextGenerationOutput:
        """
        Convert the engine outputs to the output schema for the pipeline.

        :param engine_outputs: the outputs from the engine
        :return: the output schema for the pipeline
        """
        generated_tokens, generated_logits, session_ids = engine_outputs
        sequences = self.tokenizer.batch_decode(
            generated_tokens, skip_special_tokens=True
        )
        logits = generated_logits if context.get("return_logits") else None
        num_preds = context.get("num_generated_predictions", 1)
        # If the num_generated_predictions > 1, group the generated sequences and return
        # the sequences as a list of lists where each list consists of the generated
        # predictions for a given prompt, and all the lists are in the order matching
        # the order that the prompts were given as inputs.
        if num_preds > 1:
            grouped_seq = [
                sequences[n : n + num_preds]
                for n in range(0, len(sequences), num_preds)
            ]
            sequences = grouped_seq

        logits = generated_logits if context.get("return_logits") else None

        return TextGenerationOutput(
            sequences=sequences, logits=logits, session_ids=session_ids.tolist()
        )

    def engine_forward(
<<<<<<< HEAD
        self, engine_inputs: List[numpy.ndarray], context: Dict
    ) -> Tuple[numpy.ndarray, numpy.ndarray, numpy.ndarray]:
=======
        self,
        engine_inputs: List[numpy.ndarray],
        context: Dict,
    ) -> Tuple[numpy.ndarray, numpy.ndarray]:
>>>>>>> 5a158ee1
        """
        Run the forward pass on the engine.

        :param engine_inputs: List of numpy inputs to
            Pipeline engine forward pass
        :return: A tuple of numpy array that contains the
            sequence of generated tokens and a sequence
            of logits for each generated token
        """
        # engine_forward is always called in a threadpool due to batch splitting
        # as such, a new context needs to be created since we are no longer in the
        # main thread. That is why `engine_` is prepended to each of the timer phase
        # names in this context

        with self.timer_manager.new_timer_context(total_inference=False) as timer:
            streamer = context.get("streamer")

            # engine_inputs is a list of numpy arrays plus additional
            # session_id string. We need to pop the session_id string
            # and from the engine_inputs. The session_id will be used
            # seperately to keep track of the appropriate kv cache session
            # (if kv cache is enabled)
            session_id = engine_inputs.pop(
                next(
                    idx
                    for idx, item in enumerate(engine_inputs)
                    if isinstance(item, str)
                )
            )

            assert isinstance(
                session_id, str
            ), "Session id must be a string not {}".format(type(session_id))

            if not self.cache_support_enabled:
<<<<<<< HEAD
                session_id = None
                tokens, prompt_logits = self.multitoken_engine(
                    engine_inputs, session_id
                )
                return (
                    numpy.array([tokens]),
                    prompt_logits,
                    numpy.array([session_id]),
                )
=======
                prompt_logits = self.multitoken_engine(engine_inputs)
                token_generator = TokenGenerator(
                    logits_shape=prompt_logits[-1].shape[-1],
                    deterministic=self.deterministic,
                    **context,
                )
                for prompt_logit in prompt_logits:
                    token_generator.generate(prompt_logit)
                return numpy.array([self.tokens]), prompt_logits
>>>>>>> 5a158ee1

            else:
                # run the prompt through
                with timer.time(TextGenerationTimings.PROMPT_PREFILL):
<<<<<<< HEAD
                    tokens, prompt_logits = self.prompt_inference(
                        engine_inputs, session_id
                    )
=======
                    prompt_logits = self.prompt_inference(engine_inputs)

            tokens = engine_inputs[0][engine_inputs[1].nonzero()].tolist()
            token_generator = TokenGenerator(
                logits_shape=prompt_logits[-1].shape[-1],
                tokens=tokens,
                deterministic=self.deterministic,
                **context,
            )
            token_generator.generate(prompt_logits[-1][0, -1, :])
>>>>>>> 5a158ee1

            if streamer is not None:
                streamer.put(numpy.array(token_generator.tokens))

            # create the generated output
            max_tokens = context.get("max_tokens", 0)
            max_tokens = max_tokens if max_tokens > 0 else (100 * self.sequence_length)

            # last prompt token is the first generated token
            # add it to generated tokens, and the logits
            generated_tokens = [token_generator.tokens[-1]]
            generated_logits = (
                prompt_logits
                if context.get("include_prompt_logits")
                else [prompt_logits[-1]]
            )
            callback = context.get("callback")
            stop = context.get("stop")

            with timer.time(TextGenerationTimings.TOKEN_GENERATION):
                while len(generated_tokens) < max_tokens:
                    with timer.time(TextGenerationTimings.TOKEN_GENERATION_SINGLE):
<<<<<<< HEAD
                        token, logits = self.autoregressive_inference(
                            tokens, session_id
                        )
                    tokens.append(token)
=======
                        logits = self.autoregressive_inference(
                            tokens=token_generator.tokens
                        )
                        token = token_generator.generate(logits=logits[0, -1, :])
>>>>>>> 5a158ee1
                    generated_tokens.append(token)
                    generated_logits.append(logits)

                    if streamer is not None:
                        streamer.put(numpy.array([token]))

                    if (
                        token == self.tokenizer.eos_token_id
                        and not self.force_max_tokens
                    ):
                        break

                    if self._stop_token_generated(token, stop_tokens=stop):
                        _LOGGER.debug(
                            "Stop token %s generated. Stopping generation."
                            % self.tokenizer.decode(token)
                        )
                        break

                    if callback is not None and callback(token) is False:
                        _LOGGER.debug(
                            "callback %s returned False, stopping generation."
                            % callback.__qualname__
                        )
                        break
            # Run the autoregressive inference only to put the
            # kv cache entry for the last generated token into the
            # kv cache
            self.autoregressive_inference(tokens, session_id)
            if streamer is not None:
                streamer.end()

        return (
            numpy.array([generated_tokens]),
            numpy.concatenate(generated_logits, axis=1),
            numpy.array([session_id]),
        )

    def prompt_inference(
<<<<<<< HEAD
        self, engine_inputs: List[numpy.ndarray], session_id: str
=======
        self,
        engine_inputs: List[numpy.ndarray],
>>>>>>> 5a158ee1
    ) -> Tuple[List[int], List[numpy.ndarray]]:
        """
        An inference run that processes the prompt through the
        model to generate the new token and logits

        :param engine_inputs: The prompt (context) represented by a
            list of numpy inputs to the engine
        :param session_id: The session id to run the inference under
        :return: A tuple of:
            - The list of prompt tokens plus the new, generated token
            - The logits generated from the prompt (with dimensions
            ['batch_size', 'num_tokens', 'vocab_size'])
        """
        # get tokens by attention mask
        tokens = engine_inputs[0][engine_inputs[1].nonzero()].tolist()

        prompt_logits = []
        num_tokens_processed = 0

        if len(tokens) > self.prompt_sequence_length and self.enable_multitoken_prefill:
<<<<<<< HEAD

            self.synchronize_engines(session_id)
            tokens = (
                self._remove_bos_token_if_applicable(tokens)
                if self.multitoken_engine.kv_cache_storage.has_session(session_id)
                else tokens
            )

            for engine_inputs in self.engine_inputs_for_prefill(tokens, session_id):
                new_token, new_logits = self.multitoken_engine(
                    engine_inputs, session_id
                )
=======
            self.multitoken_engine.reset_kv_cache()
            for engine_inputs in self.engine_inputs_for_prefill(tokens):
                new_logits = self.multitoken_engine(engine_inputs)
>>>>>>> 5a158ee1
                num_tokens_processed += self.prompt_sequence_length
                prompt_logits.append(new_logits)

        # prompt size is small, run autoregressive inference to populate kv cache
        run_tokens = [] if num_tokens_processed == 0 else tokens[:num_tokens_processed]

        self.synchronize_engines(session_id)
        tokens = (
            self._remove_bos_token_if_applicable(tokens)
            if self.engine.kv_cache_storage.has_session(session_id)
            and not num_tokens_processed
            else tokens
        )

        for token in tokens[num_tokens_processed:]:
            run_tokens.append(token)
            with self.timer_manager.current.time(
                TextGenerationTimings.PROMPT_PREFILL_SINGLE
            ):
<<<<<<< HEAD
                new_token, new_logits = self.autoregressive_inference(
                    run_tokens, session_id
                )
=======
                new_logits = self.autoregressive_inference(run_tokens)
>>>>>>> 5a158ee1

            prompt_logits.append(new_logits)

        return prompt_logits

    def autoregressive_inference(
        self,
        tokens: List[int],
        session_id: str,
    ) -> Tuple[int, numpy.ndarray]:
        """
        An inference run that processes the last token to generate
        a new token and new logits.

        :param tokens: The current context (prompt + generated tokens so far)
        :param session_id: The session id to run the inference under
        :return: The new, generated token and the logits for the new token
            (with dimensions ['batch_size', 'num_tokens', 'vocab_size'])
        """
        num_total_processed_tokens = self.engine.total_num_processed_tokens(session_id)

        new_token = tokens[-1]
        # padding is added to left, so attention mask is 1s from the
        # right up to the number of total tokens (prompt + generated)
        attention_mask = numpy.zeros((1, self.sequence_length), dtype=numpy.int64)

        num_attention_entries_to_unmask = min(
            num_total_processed_tokens + 1, self.sequence_length
        )  # cap by seq len
        attention_mask[:, -num_attention_entries_to_unmask:] = 1

        positions = numpy.array([[num_total_processed_tokens]], dtype=numpy.int64)
        input_ids = numpy.array([[new_token]])
        causal_mask = create_causal_mask(input_ids, attention_mask)

        # filter out the inputs that are not needed by the engine
        engine_inputs_map = dict(
            input_ids=input_ids,
            attention_mask=attention_mask,
            causal_mask=causal_mask,
            positions=positions,
        )
        engine_inputs = [
            engine_inputs_map[name] for name in self.engine.onnx_input_names_no_cache
        ]

<<<<<<< HEAD
        generated_token, generated_logits = self.engine(engine_inputs, session_id)
        return generated_token, generated_logits
=======
        generated_logits = self.engine(engine_inputs)

        return generated_logits
>>>>>>> 5a158ee1

    def engine_inputs_for_prefill(
        self, tokens: List[int], session_id: str
    ) -> Generator[List[numpy.ndarray], None, None]:
        """
        Takes a list of tokens and creates a generator
        of engine_inputs for the multitoken engine.

        1. The input tokens first get batched into chunks of
        size self.prompt_sequence_length. This is to
        ensure that they match the expected input size by the
        multitoken engine. Any remaining tokens are discarded.

        2. Every created engine_inputs batch is then created:

            - input_ids: by taking a batch of tokens

            - attention_mask: by creating an appropriate mask,
            that will have the amount of unmasked entries equal to
            the sum of:
                a) the number of tokens in the batch
                (self.prompt_sequence_length)
                b) the number of processed tokens so far
                (num_total_processed_tokens)
            so that the attention_mask properly attends to the
            current input tokens, as well as the previous cache
            entries.

            - positions: derived directly from the input_ids

            - causal_mask: derived from the input_ids and attention_mask

        :param tokens: the list of tokens to process
        :param session_id: the session id to run the inference under
        :return: a generator of engine inputs
        """

        num_batches = len(tokens) // self.prompt_sequence_length

        token_batches = [
            tokens[
                i * self.prompt_sequence_length : (i + 1) * self.prompt_sequence_length
            ]
            for i in range(0, num_batches)
        ]

        for idx, token_batch in enumerate(token_batches):
            engine_inputs = []
            num_total_processed_tokens = (
                self.multitoken_engine.total_num_processed_tokens(session_id)
            )

            for name in self.multitoken_engine.onnx_input_names_no_cache:
                if name == "input_ids":
                    engine_input = numpy.array([token_batch])

                elif name == "attention_mask":
                    # create an empty attention mask
                    engine_input = numpy.zeros(
                        (1, self.sequence_length), dtype=numpy.int64
                    )
                    num_attention_entries_to_unmask = min(
                        num_total_processed_tokens + self.prompt_sequence_length,
                        self.sequence_length,
                    )
                    engine_input[:, -num_attention_entries_to_unmask:] = 1

                elif name == "causal_mask":
                    # delay creation of the causal mask
                    continue
                elif name == "positions":
                    if self.prompt_sequence_length == 1:
                        # we need to treat `positions` as if we were in
                        # the autoregressive mode
                        engine_input = numpy.array(
                            [[num_total_processed_tokens]], dtype=numpy.int64
                        )
                    else:
                        engine_input = (
                            numpy.arange(
                                num_total_processed_tokens,
                                num_total_processed_tokens
                                + self.prompt_sequence_length,
                            )
                            .reshape(1, -1)
                            .astype(numpy.int64)
                        )

                engine_inputs.append(engine_input)

            # create the causal mask once we have the input_ids and attention_mask
            if "causal_mask" in self.multitoken_engine.onnx_input_names_no_cache:
                causal_mask = create_causal_mask(
                    input_ids=engine_inputs[0], attention_mask=engine_inputs[1]
                )
                engine_inputs.append(causal_mask)

            yield engine_inputs

    def synchronize_engines(self, session_id: str):
        """
        Make sure that the existing engines are in sync i.e.
        they contain the newest version of kv cache session with
        the given session id.

        :param session_id: the session id of the session to synchronize
        """
        engine_session = self.engine.kv_cache_storage.get(session_id)
        if self.multitoken_engine:
            multitoken_session = self.multitoken_engine.kv_cache_storage.get(session_id)
        else:
            return

        if engine_session is None and multitoken_session:
            self.engine.transfer_cache_session(multitoken_session)
        elif engine_session and multitoken_session is None:
            self.multitoken_engine.transfer_cache_session(engine_session)
        else:
            pass

    def is_cache_support_enabled(self) -> bool:
        """
        Returns whether the ran model has kv cache or not

        :return: True if the model has kv cache, False otherwise
        """
        return any(default_cached_outputs(self.onnx_file_path))

    def split_engine_inputs(
        self, items: List[Union[numpy.ndarray, List[str]]], batch_size: int
    ) -> Tuple[List[List[numpy.ndarray]], int]:
        """
        Custom implementation of splitting the engine inputs that takes into
        account the fact that the `items` contain additionally a list of
        session_ids, that need to be distributed across the batches.

        :param items: list of numpy arrays to split (plus list of session_ids)
        :param batch_size: size of each batch to split into
        :return: list of batches, where each batch is a list of numpy arrays
            (plus session_ids), as well as the total batch size
        """
        # extract the session_ids from the items
        session_ids = next((item for item in items if isinstance(item, list)), None)
        items = [item for item in items if not isinstance(item, list)]

        batches, orig_batch_size = split_engine_inputs(items, batch_size)

        # distribute session_ids across batches
        batches_w_session_ids = [
            batch + [session_ids[i]] for i, batch in enumerate(batches)
        ]

        return batches_w_session_ids, orig_batch_size

    def join_engine_outputs(
        self, batch_outputs: List[List[numpy.ndarray]], orig_batch_size: int
    ) -> List[numpy.ndarray]:
        """
        Takes a list of outputs (batches) from the engine
        and joins them into a single output. Asserts that
        the dimensions of the outputs are the same, so that
        they can be concatenated.

        :param batch_outputs: A list of outputs from the engine
        :param orig_batch_size: The original batch size
        :return: A list of joined outputs
        """
        tokens, logits, session_ids = zip(*batch_outputs)
        if self.cache_support_enabled:
            # if the model has kv cache, we need to account for
            # the fact that the predicted outputs may have
            # different lengths

            # find the longest sequence in the batch of tokens
            max_len = max([token.shape[1] for token in tokens])

            # pad all tokens to the same length
            tokens = [
                pad_to_fixed_length(
                    array=prediction,
                    max_len=max_len,
                    value=self.tokenizer.pad_token_id,
                    axis=1,
                )
                for prediction in tokens
            ]

            # find the longest sequence in the batch of logits
            max_len = max([logits.shape[1] for logits in logits])

            # pad all logits to the same length
            logits = [
                pad_to_fixed_length(array=single_logits, max_len=max_len, axis=1)
                for single_logits in logits
            ]

        tokens = numpy.concatenate(tokens, axis=0)
        logits = numpy.concatenate(logits, axis=0)
        session_ids = numpy.concatenate(session_ids, axis=0)

        return [tokens, logits, session_ids]

    @staticmethod
    def causal_mask_input_present(model_path: str) -> bool:
        """
        Check whether the model has causal_mask input present or not.
        In general, the absence of causal_mask input means that the model
        cannot be run through the multitoken engine.

        :param model_path: path to the model
        :return: True if causal_mask input is present, False otherwise
        """
        is_causal_mask_input = any(
            inp.name == "causal_mask"
            for inp in onnx.load(model_path, load_external_data=False).graph.input
        )
        if not is_causal_mask_input:
            _LOGGER.warning(
                "This ONNX graph does not support processing the prompt"
                "with processing length > 1"
            )

        return is_causal_mask_input

    def _stop_token_generated(
        self, token, stop_tokens: Union[None, str, Sequence[str]]
    ) -> bool:
        if stop_tokens is None:
            return False

        decoded_token = self.tokenizer.decode(token)
        decoded_token = (
            decoded_token if decoded_token.isspace() else decoded_token.strip()
        )
        return decoded_token in stop_tokens

    def _remove_bos_token_if_applicable(self, tokens: List[int]) -> List[int]:
        if hasattr(self.tokenizer, "add_bos_token"):
            return tokens[1:]
        return tokens<|MERGE_RESOLUTION|>--- conflicted
+++ resolved
@@ -45,11 +45,8 @@
     validate_session_ids,
 )
 from deepsparse.transformers.utils.timings import TextGenerationTimings
-<<<<<<< HEAD
 from deepsparse.utils.data import split_engine_inputs
-=======
 from deepsparse.transformers.utils.token_generator import TokenGenerator
->>>>>>> 5a158ee1
 from deepsparse.utils.onnx import default_cached_outputs
 
 
@@ -523,15 +520,10 @@
         )
 
     def engine_forward(
-<<<<<<< HEAD
-        self, engine_inputs: List[numpy.ndarray], context: Dict
-    ) -> Tuple[numpy.ndarray, numpy.ndarray, numpy.ndarray]:
-=======
         self,
         engine_inputs: List[numpy.ndarray],
         context: Dict,
     ) -> Tuple[numpy.ndarray, numpy.ndarray]:
->>>>>>> 5a158ee1
         """
         Run the forward pass on the engine.
 
@@ -567,18 +559,8 @@
             ), "Session id must be a string not {}".format(type(session_id))
 
             if not self.cache_support_enabled:
-<<<<<<< HEAD
                 session_id = None
-                tokens, prompt_logits = self.multitoken_engine(
-                    engine_inputs, session_id
-                )
-                return (
-                    numpy.array([tokens]),
-                    prompt_logits,
-                    numpy.array([session_id]),
-                )
-=======
-                prompt_logits = self.multitoken_engine(engine_inputs)
+                prompt_logits = self.multitoken_engine(engine_inputs, session_id)
                 token_generator = TokenGenerator(
                     logits_shape=prompt_logits[-1].shape[-1],
                     deterministic=self.deterministic,
@@ -586,18 +568,12 @@
                 )
                 for prompt_logit in prompt_logits:
                     token_generator.generate(prompt_logit)
-                return numpy.array([self.tokens]), prompt_logits
->>>>>>> 5a158ee1
+                return numpy.array([self.tokens]), prompt_logits, numpy.array([session_id])
 
             else:
                 # run the prompt through
                 with timer.time(TextGenerationTimings.PROMPT_PREFILL):
-<<<<<<< HEAD
-                    tokens, prompt_logits = self.prompt_inference(
-                        engine_inputs, session_id
-                    )
-=======
-                    prompt_logits = self.prompt_inference(engine_inputs)
+                    prompt_logits = self.prompt_inference(engine_inputs, session_id)
 
             tokens = engine_inputs[0][engine_inputs[1].nonzero()].tolist()
             token_generator = TokenGenerator(
@@ -607,7 +583,6 @@
                 **context,
             )
             token_generator.generate(prompt_logits[-1][0, -1, :])
->>>>>>> 5a158ee1
 
             if streamer is not None:
                 streamer.put(numpy.array(token_generator.tokens))
@@ -630,17 +605,10 @@
             with timer.time(TextGenerationTimings.TOKEN_GENERATION):
                 while len(generated_tokens) < max_tokens:
                     with timer.time(TextGenerationTimings.TOKEN_GENERATION_SINGLE):
-<<<<<<< HEAD
-                        token, logits = self.autoregressive_inference(
+                        logits = self.autoregressive_inference(
                             tokens, session_id
                         )
-                    tokens.append(token)
-=======
-                        logits = self.autoregressive_inference(
-                            tokens=token_generator.tokens
-                        )
                         token = token_generator.generate(logits=logits[0, -1, :])
->>>>>>> 5a158ee1
                     generated_tokens.append(token)
                     generated_logits.append(logits)
 
@@ -680,12 +648,7 @@
         )
 
     def prompt_inference(
-<<<<<<< HEAD
         self, engine_inputs: List[numpy.ndarray], session_id: str
-=======
-        self,
-        engine_inputs: List[numpy.ndarray],
->>>>>>> 5a158ee1
     ) -> Tuple[List[int], List[numpy.ndarray]]:
         """
         An inference run that processes the prompt through the
@@ -706,7 +669,6 @@
         num_tokens_processed = 0
 
         if len(tokens) > self.prompt_sequence_length and self.enable_multitoken_prefill:
-<<<<<<< HEAD
 
             self.synchronize_engines(session_id)
             tokens = (
@@ -716,14 +678,9 @@
             )
 
             for engine_inputs in self.engine_inputs_for_prefill(tokens, session_id):
-                new_token, new_logits = self.multitoken_engine(
+                new_logits = self.multitoken_engine(
                     engine_inputs, session_id
                 )
-=======
-            self.multitoken_engine.reset_kv_cache()
-            for engine_inputs in self.engine_inputs_for_prefill(tokens):
-                new_logits = self.multitoken_engine(engine_inputs)
->>>>>>> 5a158ee1
                 num_tokens_processed += self.prompt_sequence_length
                 prompt_logits.append(new_logits)
 
@@ -743,13 +700,7 @@
             with self.timer_manager.current.time(
                 TextGenerationTimings.PROMPT_PREFILL_SINGLE
             ):
-<<<<<<< HEAD
-                new_token, new_logits = self.autoregressive_inference(
-                    run_tokens, session_id
-                )
-=======
-                new_logits = self.autoregressive_inference(run_tokens)
->>>>>>> 5a158ee1
+                new_logits = self.autoregressive_inference(run_tokens, session_id)
 
             prompt_logits.append(new_logits)
 
@@ -796,14 +747,8 @@
             engine_inputs_map[name] for name in self.engine.onnx_input_names_no_cache
         ]
 
-<<<<<<< HEAD
-        generated_token, generated_logits = self.engine(engine_inputs, session_id)
-        return generated_token, generated_logits
-=======
-        generated_logits = self.engine(engine_inputs)
-
+        generated_logits = self.engine(engine_inputs, session_id)
         return generated_logits
->>>>>>> 5a158ee1
 
     def engine_inputs_for_prefill(
         self, tokens: List[int], session_id: str
