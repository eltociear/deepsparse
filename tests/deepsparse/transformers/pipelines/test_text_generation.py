# Copyright (c) 2021 - present / Neuralmagic, Inc. All Rights Reserved.
#
# Licensed under the Apache License, Version 2.0 (the "License");
# you may not use this file except in compliance with the License.
# You may obtain a copy of the License at
#
#    http://www.apache.org/licenses/LICENSE-2.0
#
# Unless required by applicable law or agreed to in writing,
# software distributed under the License is distributed on an "AS IS" BASIS,
# WITHOUT WARRANTIES OR CONDITIONS OF ANY KIND, either express or implied.
# See the License for the specific language governing permissions and
# limitations under the License.

from typing import List, Optional, Tuple

import numpy

import pytest
from deepsparse import Pipeline
from deepsparse.transformers.utils.decoder_kv_cache import DecoderKVCache
from tests.deepsparse.transformers.pipelines.helpers import (
    CODE_LANGUAGE_PROMPT,
    NATURAL_LANGUAGE_PROMPT,
    TorchGroundTruthSource,
    generate_pytest_params,
)


_PRECISION = 1e-3

# STUBS_TO_TEST should be a list of tuples in the form:
# [(model_stub, model_name, prompt), ...], where model_stub is
# the stub of the sparsezoo model to be tested, model_name
# is the name of the HuggingFace model that corresponds to the
# sparsezoo model and prompt is the prompt that will be used
# for the text generation pipeline. The prompt should be
# representative of the domain that the model was trained on.

# The overarching goal of this suite is to
# benchmark the sparsezoo models against the HuggingFace models
# and this is why we need to provide both sources of truth
STUBS_TO_TEST = [
    (
        "zoo:nlg/text_generation/codegen_mono-350m/pytorch/huggingface/bigpython_bigquery_thepile/base-none",  # noqa E501
        "salesforce/codegen-350m-mono",
        CODE_LANGUAGE_PROMPT,
    ),

    ("zoo:nlg/text_generation/opt-1.3b/pytorch/huggingface/opt_pretrain/base-none",
    "facebook/opt-1.3b",
    NATURAL_LANGUAGE_PROMPT),
]

# RUN_BASE_TESTS_ONLY is a boolean flag that is used to run only
# the essential test that cover the hot path of the text generation pipeline.
# If set to False, the test suite will run all the tests that are available.
# Note, that if this parameter is set to True, there are some tests that will
# be skipped if the cache (see the test suite for more details)
RUN_BASE_TESTS_ONLY = False

# CACHE_MANAGEMENT_TYPE should be a list of strings that can be either
# "internal" or/and "external", but cannot be empty. This parameter
# is used to test the different cache management strategies that
# are available for the text generation pipeline. Note, that there
# are some tests that will be skipped if the cache management type
# is set to "internal" only (see the test suite for more details)
CACHE_MANAGEMENT_TYPE = ["internal", "external"]

# LOGITS_THRESHOLD is an optional config (could be set to an empty list),
# that is used to test the difference between the actual and the expected
# logits in the situations where we will not be able to match the ground
# truth (e.g. when the DeepSparse pipeline is running after the KV cache
# has been filled up). This value is established empirically for each
# combination of prompt/pipeline/num_generated tokens. To enable full testing,
# set this list so that it has the same length as the STUBS_TO_TEST list.
# To disable it, set it to an empty list (e.g. LOGITS_THRESHOLDS = []).
# The testing suite will notify the user about the tests that will be
# skipped as a result
LOGITS_THRESHOLDS = [13.0, 3.9]
# ----------------


pytest_params = generate_pytest_params(
    STUBS_TO_TEST, CACHE_MANAGEMENT_TYPE, LOGITS_THRESHOLDS
)

@pytest.mark.parametrize(
    "internal_kv_cache",
    pytest_params[0],
)
@pytest.mark.parametrize(
    "model_stub, model_name, prompt, uses_bos_token, logits_threshold",
    pytest_params[1],

@pytest.mark.parametrize(
    "internal_kv_cache",
    [True, False],
)
@pytest.mark.parametrize(
    "model_stub, "
    "model_name, "
    "uses_bos_token, "
    "prompt, "
    "logits_max_diff_kv_cache_has_been_filled",
    [
        (
            "zoo:nlg/text_generation/codegen_mono-350m/pytorch/"
            "huggingface/bigpython_bigquery_thepile/base-none",
            "salesforce/codegen-350m-mono",
            False,
            CODE_LANGUAGE_PROMPT,
            13,
        ),
        (
            "zoo:nlg/text_generation/opt-1.3b/pytorch/huggingface/"
            "opt_pretrain/base-none",
            "facebook/opt-1.3b",
            True,
            NATURAL_LANGUAGE_PROMPT,
            3.9,
        ),
    ],
    scope="class",
)
@pytest.mark.skip(reason="Those tests are too heavy to run as a normal part of the CI.")
class TestTextGenerationPipeline:
    """
    This test suite is meant to test the main scenarios of
    the text generation pipeline.
    """

    def get_pipeline(self, **kwargs):
        if not kwargs:
            # return the default pipeline
            if self.default_pipeline:
                return self.default_pipeline
            else:
                self.default_pipeline = Pipeline.create(
                    task="text_generation",
                    model_path=self.model_stub,
                    internal_kv_cache=self.internal_kv_cache,
                    prompt_sequence_length=self.prompt_sequence_length,
                    sequence_length=self.sequence_length,
                    force_max_tokens=True,
                )
                return self.default_pipeline
        # return a pipeline with the given kwargs
        return Pipeline.create(**kwargs)

    @pytest.fixture
    def setup(
        self,
        model_stub,
        model_name,
        prompt,
        uses_bos_token,
        logits_threshold,
        internal_kv_cache,
    ):
        self.num_tokens_generate = 216
        self.model_stub = model_stub
        self.prompt = prompt
        # create torch ground source
        torch_source = TorchGroundTruthSource(
            num_tokens_to_generate=self.num_tokens_generate, model_name=model_name
        )
        torch_ground_truth = torch_source(self.prompt)

        # prompt length is expressed in number of prompt tokens
        prompt_length = torch_ground_truth[1].shape[1]

        # sequence_length that assures that the KV cache will not be filled up
        self.sequence_length = 2 * prompt_length + self.num_tokens_generate
        # sequence_length that assures that the KV cache will be filled up
        self.sequence_length_short = self.num_tokens_generate

        # prompt_sequence_length used for the multitoken prefill scenario
        self.prompt_sequence_length = prompt_length // 2

        # the maximum threshold for the difference between the logits
        # when running a scenario where KV Cache buffer has been filled
        self.logits_threshold = logits_threshold

        self.internal_kv_cache = internal_kv_cache

        self.default_pipeline = None

        assert self.prompt_sequence_length < prompt_length, (
            "The prompt processing sequence length "
            "must be smaller than the prompt length"
        )

        yield model_name, uses_bos_token, torch_ground_truth

    @pytest.mark.skipif(
        RUN_BASE_TESTS_ONLY,
        reason="RUN_BASE_TESTS_ONLY = True, running only essential tests as a result",
    )
    def test_freeze_first_position(self, setup):
        # Test whether we should be "freezing" the first token after
        # the kv cache is full
        _, uses_bos_token, _ = setup
        pipeline = self.get_pipeline()
        assert pipeline.engine._freeze_first_position == uses_bos_token

    def test_ort_single_token_prefill(self, setup):
        # Test the pipeline that uses ORT engine. The test covers the
        # following scenario:
        # 1. Prompt preprocessing is performed by single-token engine
        # 2. The KV Cache is never filled up
        # 3. KV Cache managed externally

        if self.internal_kv_cache:
            pytest.skip(
                "Cannot run ORT pipeline with the internal deepsparse cache enabled."
            )
        _, _, torch_ground_truth = setup
        pipeline = self.get_pipeline(
            task="text_generation",
            model_path=self.model_stub,
            sequence_length=self.sequence_length,
            prompt_sequence_length=1,
            force_max_tokens=True,
            engine_type="onnxruntime",
        )
        output = pipeline(
            sequences=self.prompt,
            return_logits=True,
            include_prompt_logits=True,
            max_tokens=self.num_tokens_generate,
        )
        cache_session = self._get_last_cache_session(pipeline)
        assert cache_session.total_num_processed_tokens < self.sequence_length
        self._test_output(
            output=output,
            cache_session=cache_session,
            torch_ground_truth=torch_ground_truth,
        )

    def test_ort_multi_token_prefill(self, setup):
        # Test the pipeline that uses ORT engine. The test covers the
        # following scenario:
        # 1. Prompt preprocessing is performed by multi-token engine
        # 2. The KV Cache is never filled up
        # 3. KV Cache managed externally

        if self.internal_kv_cache:
            pytest.skip(
                "Cannot run ORT pipeline with the internal deepsparse cache enabled."
            )
        _, _, torch_ground_truth = setup
        pipeline = self.get_pipeline(
            task="text_generation",
            model_path=self.model_stub,
            sequence_length=self.sequence_length,
            prompt_sequence_length=self.prompt_sequence_length,
            force_max_tokens=True,
            engine_type="onnxruntime",
        )
        output = pipeline(
            sequences=self.prompt,
            return_logits=True,
            include_prompt_logits=True,
            max_tokens=self.num_tokens_generate,
        )
        cache_session = self._get_last_cache_session(pipeline)
        assert cache_session.total_num_processed_tokens < self.sequence_length
        self._test_output(
            output=output,
            cache_session=cache_session,
            torch_ground_truth=torch_ground_truth,
        )

    def test_ort_generation_after_kv_cache_has_been_filled(self, setup):
        # Test the pipeline that uses ORT engine. The test covers the
        # following scenario:
        # 1. Prompt preprocessing is performed by multi-token engine
        # 2. The KV Cache is filled up (old entries are removed)
        # 3. KV Cache managed externally

        if self.internal_kv_cache:
            pytest.skip(
                "Cannot run ORT pipeline with the internal deepsparse cache enabled."
            )
        _, _, torch_ground_truth = setup
        pipeline = self.get_pipeline(
            task="text_generation",
            model_path=self.model_stub,
            sequence_length=self.sequence_length_short,
            prompt_sequence_length=self.prompt_sequence_length,
            force_max_tokens=True,
            engine_type="onnxruntime",
        )
        output = pipeline(
            sequences=self.prompt,
            return_logits=True,
            include_prompt_logits=True,
            max_tokens=self.num_tokens_generate,
        )
        cache_session = self._get_last_cache_session(pipeline)
        assert cache_session.total_num_processed_tokens > self.sequence_length_short, (
            "for this scenario, the kv cache should be full: "
            "the total number of processed tokens should be "
            "greater than the sequence length"
        )

        self._test_output(
            output=output,
            cache_session=cache_session,
            torch_ground_truth=torch_ground_truth,
            run_logits_difference_validation=True,
            logits_threshold=self.logits_threshold,
        )

    def test_deepsparse_single_token_prefill(self, setup):
        # Test the pipeline that uses deepsparse engine. The test covers the
        # following scenario:
        # 1. Prompt preprocessing is performed by single-token engine
        # 2. The KV Cache is never filled up
        # 3. KV Cache managed externally or internally

        _, _, torch_ground_truth = setup
        pipeline = self.get_pipeline(
            task="text_generation",
            model_path=self.model_stub,
            sequence_length=self.sequence_length,
            prompt_sequence_length=1,
            force_max_tokens=True,
            internal_kv_cache=self.internal_kv_cache,
        )
        output = pipeline(
            sequences=self.prompt,
            return_logits=True,
            include_prompt_logits=True,
            max_tokens=self.num_tokens_generate,
        )
        cache_session = self._get_last_cache_session(pipeline)
        assert cache_session.total_num_processed_tokens < self.sequence_length
        self._test_output(
            output=output,
            cache_session=cache_session,
            torch_ground_truth=torch_ground_truth,
            run_cache_validation=not self.internal_kv_cache,
        )

    def test_deepsparse_multi_token_prefill(self, setup):
        # Test the pipeline that uses deepsparse engine. The test covers the
        # following scenario:
        # 1. Prompt preprocessing is performed by multi-token engine
        # 2. The KV Cache is never filled up
        # 3. KV Cache managed externally or internally

        _, _, torch_ground_truth = setup
        pipeline = self.get_pipeline(
            task="text_generation",
            model_path=self.model_stub,
            sequence_length=self.sequence_length,
            prompt_sequence_length=self.prompt_sequence_length,
            force_max_tokens=True,
            internal_kv_cache=self.internal_kv_cache,
        )
        output = pipeline(
            sequences=self.prompt,
            return_logits=True,
            include_prompt_logits=True,
            max_tokens=self.num_tokens_generate,
        )
        cache_session = self._get_last_cache_session(pipeline)
        assert cache_session.total_num_processed_tokens < self.sequence_length
        self._test_output(
            output=output,
            cache_session=cache_session,
            torch_ground_truth=torch_ground_truth,
            run_cache_validation=not self.internal_kv_cache,
        )

    def test_deepsparse_generation_after_kv_cache_has_been_filled(self, setup):
        # Test the pipeline that uses deepsparse engine. The test covers the
        # following scenario:
        # 1. Prompt preprocessing is performed by multi-token engine
        # 2. The KV Cache is filled up (old entries are removed)
        # 3. KV Cache managed externally or internally

        _, _, torch_ground_truth = setup
        pipeline = self.get_pipeline(
            task="text_generation",
            model_path=self.model_stub,
            sequence_length=self.sequence_length_short,
            prompt_sequence_length=self.prompt_sequence_length,
            force_max_tokens=True,
            internal_kv_cache=self.internal_kv_cache,
        )
        output = pipeline(
            sequences=self.prompt,
            return_logits=True,
            include_prompt_logits=True,
            max_tokens=self.num_tokens_generate,
        )
        cache_session = self._get_last_cache_session(pipeline)
        assert cache_session.total_num_processed_tokens > self.sequence_length_short, (
            "for this scenario, the kv cache should be full: "
            "the total number of processed tokens should be "
            "greater than the sequence length"
        )

        self._test_output(
            output=output,
            cache_session=cache_session,
            torch_ground_truth=torch_ground_truth,
            run_cache_validation=not self.internal_kv_cache,
            run_logits_difference_validation=True,
            logits_threshold=self.logits_threshold,
        )

    @pytest.mark.skipif(
        RUN_BASE_TESTS_ONLY,
        reason="RUN_BASE_TESTS_ONLY = True, running only essential tests as a result",
    )
    def test_run_same_prompt_multiple_times(self, setup):
        # Test the scenario, where the same prompt is run multiple times
        # Every run should produce the same output
        pipeline = self.get_pipeline()

        output_1 = pipeline(
            sequences=self.prompt,
            return_logits=True,
            include_prompt_logits=True,
            max_tokens=self.num_tokens_generate,
        )
        output_2 = pipeline(
            sequences=self.prompt,
            return_logits=True,
            include_prompt_logits=True,
            max_tokens=self.num_tokens_generate,
        )
        assert output_1.sequences[0] == output_2.sequences[0]
        assert numpy.allclose(output_1.logits, output_2.logits, atol=_PRECISION)

    @pytest.mark.skipif(
        RUN_BASE_TESTS_ONLY,
        reason="RUN_BASE_TESTS_ONLY = True, running only essential tests as a result",
    )
    def test_run_multiple_prompts_in_parallel(self, setup):
        # Test the scenario, where multiple prompts are run in parallel
        # Same two prompts should produce the same output
        pipeline = self.get_pipeline()

        output = pipeline(
            sequences=[self.prompt, self.prompt],
            return_logits=True,
            include_prompt_logits=True,
            max_tokens=self.num_tokens_generate,
        )

        assert numpy.allclose(output.logits[0], output.logits[1], atol=_PRECISION)
        assert output.sequences[0] == output.sequences[1]

    def test_num_generated_predictions(self, setup):
        # Test the scenario, where multiple predictions are generated
        # from the same prompt
        pipeline = self.get_pipeline()

        output_sequences = pipeline(
            sequences=[self.prompt], num_generated_predictions=2
        )
        assert len(output_sequences.sequences[0]) == 2

        output_sequences = pipeline(
            sequences=[self.prompt, self.prompt], num_generated_predictions=2
        )
        assert len(output_sequences.sequences) == 2
        for sequences in output_sequences.sequences:
            assert len(sequences) == 2

    def test_run_with_same_session_ids(self, setup):
        # Test the scenario where the same session ids are used for multiple
        # inference runs. There are two conditions that must be fulfilled:
        # 1. The information regarding the prompt does not leak between sessions
        # 2. Running two prompts one after another is identical to running
        #    a composition of those prompts i.e.
        #     generated_text = pipeline(prompt_1)
        #     generated_text_2 = pipeline(prompt_2)
        #     generated_text_2 == pipeline(prompt_1 + generated_text + prompt_2)

        prompt_1 = "This prompt is used for testing purposes. To this to make sure that"
        prompt_2 = "still this prompt should not"
        num_generated_tokens = 64
        uses_bos_token = setup[1]

        self._test_run_with_same_session_ids(
            prompt_1,
            prompt_2,
            num_generated_tokens,
            uses_bos_token,
            multi_token_prefill=False,
        )
        self._test_run_with_same_session_ids(
            prompt_1,
            prompt_2,
            num_generated_tokens,
            uses_bos_token,
            multi_token_prefill=True,
        )

    def _test_run_with_same_session_ids(
        self,
        prompt_1,
        prompt_2,
        num_generated_tokens,
        uses_bos_token,
        multi_token_prefill,
    ):
        pipeline = self.get_pipeline(
            task="text_generation",
            model_path=self.model_stub,
            prompt_sequence_length=self.prompt_sequence_length
            if multi_token_prefill
            else 1,
            force_max_tokens=True,
            internal_kv_cache=self.internal_kv_cache,
        )

        # make sure information does not leak between sessions
        self._test_composition_same_session_ids(
            prompt_1,
            prompt_2,
            num_generated_tokens,
            pipeline,
            uses_bos_token,
            session_id_1="test_1",
            session_id_2="test_2",
        )
        self._test_composition_same_session_ids(
            prompt_1,
            prompt_2,
            num_generated_tokens,
            pipeline,
            uses_bos_token,
            session_id_1="test_3",
            session_id_2="test_4",
        )

    @staticmethod
    def _test_composition_same_session_ids(
        prompt_1,
        prompt_2,
        num_generated_tokens,
        pipeline,
        uses_bos_token,
        session_id_1,
        session_id_2,
    ):

        tokenizer = pipeline.tokenizer

        # make sure that running two prompts one after another
        # is identical to running a composition of those prompts
        out_1_ = pipeline(
            sequences=prompt_1,
            session_ids=session_id_1,
            max_tokens=num_generated_tokens,
            return_logits=True,
            include_prompt_logits=True,
        )
        prompt_1_ = out_1_.sequences[0]
        out_1 = pipeline(
            sequences=prompt_2,
            session_ids=session_id_1,
            return_logits=True,
            max_tokens=num_generated_tokens,
            include_prompt_logits=True,
        )
        if uses_bos_token:
            prompt_composition = tokenizer.decode(
                tokenizer(prompt_1).input_ids
                + tokenizer(prompt_1_).input_ids[1:]
                + tokenizer(prompt_2).input_ids[1:],
                skip_special_tokens=True,
            )
        else:
            prompt_composition = tokenizer.decode(
                tokenizer(prompt_1).input_ids
                + tokenizer(prompt_1_).input_ids
                + tokenizer(prompt_2).input_ids,
                skip_special_tokens=True,
            )
        out_2 = pipeline(
            sequences=prompt_composition,
            session_ids=session_id_2,
            return_logits=True,
            include_prompt_logits=True,
            max_tokens=num_generated_tokens,
        )

        assert out_1.sequences[0] == out_2.sequences[0]

    def _test_output(
        self,
        output: "TextGenerationOutput",  # noqa F821
        cache_session: DecoderKVCache,
        torch_ground_truth: Tuple[numpy.ndarray, ...],
        logits_threshold: Optional[float] = None,
        run_logits_difference_validation: bool = False,
        run_cache_validation: bool = True,
    ):
        # extract numpy arrays from cached_inputs
        kv_cache_array = list(cache_session.cached_inputs.values())

        (
            generated_logits,
            prompt_logits,
            prompt_kv_cache,
            generated_text,
        ) = torch_ground_truth

        # concatenate target prompt_logits and generated_logits and check
        target_logits = numpy.concatenate([prompt_logits, generated_logits], axis=1)

        if run_logits_difference_validation:
            # if comparing the output from the model where
            # the kv cache has been filled, we expect the
            # maximum absolute difference between the logits
            # to be less than the threshold
            # (the threshold is established by running the
            # ONNX model in ONNXRuntime)
            if logits_threshold is None:
                pytest.skip(
                    "Attempting to run logits difference "
                    "validation, but logits_threshold is None"
                )
            assert abs(output.logits - target_logits).max() < logits_threshold
        else:
            # otherwise, we expect the logits to be exactly the same
            # as the target logits; the generated sequence should
            # also be the same as the target sequence, and finally
            # (if applicable) the kv cache should be the same as the
            # target kv cache
            assert numpy.allclose(output.logits, target_logits, atol=_PRECISION)
            assert self.prompt + output.sequences[0] == generated_text

            if run_cache_validation:
                self._test_kv_cache_state(
                    expected_cache=kv_cache_array,
                    target_cache=torch_ground_truth[2],
                    total_num_processed_tokens=cache_session.total_num_processed_tokens,
                )

    @staticmethod
    def _test_kv_cache_state(
        expected_cache: List[numpy.ndarray],
        target_cache: List[numpy.ndarray],
        total_num_processed_tokens: int,
    ):
        for x, y in zip(expected_cache, target_cache):
            start_index = total_num_processed_tokens
            end_index = total_num_processed_tokens - y.shape[2]
            # x is (in general) composed of three arrays:
            # - padding cache entries (from 0 to -start_index)
            # - prompt cache entries (from -start_index to -end_index)
            # - generated cache entries (from -end_index to -1)
            # as target_cache only pertains to prompt cache entries, we need to
            # compare only the prompt cache entries in x with y
<<<<<<< HEAD
            assert numpy.allclose(x[:, :, -start_index:-end_index, :], y, atol=_PRECISION)
=======
            assert numpy.allclose(
                x[:, :, -start_index:-end_index, :], y, atol=_PRECISION
            )

    @staticmethod
    def _get_last_cache_session(pipeline: Pipeline) -> "DecoderKVCache":  # noqa F821
        memory = pipeline.engine.kv_cache_storage._memory
        assert len(memory) == 1
        # access the only element in the memory dict
        session = list(memory.values())[0]
        # remove the session from the memory dict to always have
        pipeline.engine.kv_cache_storage.pop(session.id)
        return session
>>>>>>> a5a77391
<|MERGE_RESOLUTION|>--- conflicted
+++ resolved
@@ -661,12 +661,7 @@
             # - generated cache entries (from -end_index to -1)
             # as target_cache only pertains to prompt cache entries, we need to
             # compare only the prompt cache entries in x with y
-<<<<<<< HEAD
             assert numpy.allclose(x[:, :, -start_index:-end_index, :], y, atol=_PRECISION)
-=======
-            assert numpy.allclose(
-                x[:, :, -start_index:-end_index, :], y, atol=_PRECISION
-            )
 
     @staticmethod
     def _get_last_cache_session(pipeline: Pipeline) -> "DecoderKVCache":  # noqa F821
@@ -676,5 +671,4 @@
         session = list(memory.values())[0]
         # remove the session from the memory dict to always have
         pipeline.engine.kv_cache_storage.pop(session.id)
-        return session
->>>>>>> a5a77391
+        return session