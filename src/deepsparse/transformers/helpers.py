# Copyright (c) 2021 - present / Neuralmagic, Inc. All Rights Reserved.
#
# Licensed under the Apache License, Version 2.0 (the "License");
# you may not use this file except in compliance with the License.
# You may obtain a copy of the License at
#
#    http://www.apache.org/licenses/LICENSE-2.0
#
# Unless required by applicable law or agreed to in writing,
# software distributed under the License is distributed on an "AS IS" BASIS,
# WITHOUT WARRANTIES OR CONDITIONS OF ANY KIND, either express or implied.
# See the License for the specific language governing permissions and
# limitations under the License.

"""
Helper functions for working with ONNX exports of transformer models and deepsparse
"""


import os
import re
from pathlib import Path
from tempfile import NamedTemporaryFile
from typing import Callable, List, Optional, Tuple, Union

import numpy
import onnx
from onnx import ModelProto

from deepsparse.log import get_main_logger
from deepsparse.utils.onnx import truncate_onnx_model
from sparsezoo import Model
from sparsezoo.utils import save_onnx


__all__ = [
    "get_onnx_path_and_configs",
    "overwrite_transformer_onnx_model_inputs",
    "fix_numpy_types",
    "get_transformer_layer_init_names",
    "truncate_transformer_onnx_model",
]

_LOGGER = get_main_logger()

_MODEL_DIR_ONNX_NAME = "model.onnx"
_MODEL_DIR_CONFIG_NAME = "config.json"
_MODEL_DIR_TOKENIZER_NAME = "tokenizer.json"
_MODEL_DIR_TOKENIZER_CONFIG_NAME = "tokenizer_config.json"


def get_onnx_path_and_configs(
    model_path: str,
    require_configs: bool = False,
    model_dir_onnx_name: str = _MODEL_DIR_ONNX_NAME,
) -> Tuple[str, Optional[str], Optional[str]]:
    """
    :param model_path: path to onnx file, transformers sparsezoo stub,
        or directory containing `model.onnx`, `config.json`, and/or
        `tokenizer.json` files. If no `model.onnx` file is found in
        a model directory, an exception will be raised
    :param require_configs: if True, model_path must be a directory containing
        `model.onnx`, `config.json`, and `tokenizer.json` files. Will raise
        an exception otherwise
    :param model_dir_onnx_name: name of onnx file in model directory
    :return: tuple of ONNX file path, parent directory of config file
        if it exists, and parent directory of tokenizer config file if it
        exists. (Parent directories returned instead of absolute path
        for compatibility with transformers .from_pretrained() method)
    """
    if os.path.isfile(model_path) and not require_configs:
        return model_path, None, None

    config_path = None
    tokenizer_path = None

    if os.path.isdir(model_path):
        model_files = os.listdir(model_path)

        if model_dir_onnx_name not in model_files:
            raise ValueError(
                f"{model_dir_onnx_name} not found in transformers model directory "
                f"{model_path}. Be sure that an export of the model is written to "
                f"{os.path.join(model_path, model_dir_onnx_name)}"
            )
        onnx_path = os.path.join(model_path, model_dir_onnx_name)

        # attempt to read config and tokenizer from sparsezoo-like framework directory
        framework_dir = None
        if "framework" in model_files:
            framework_dir = os.path.join(model_path, "framework")
        if "pytorch" in model_files:
            framework_dir = os.path.join(model_path, "pytorch")
        if framework_dir and os.path.isdir(framework_dir):
            framework_files = os.listdir(framework_dir)
            if _MODEL_DIR_CONFIG_NAME in framework_files:
                config_path = framework_dir
            if _MODEL_DIR_TOKENIZER_NAME in framework_files:
                tokenizer_path = framework_dir

        # prefer config and tokenizer files in same directory as model.onnx
        if _MODEL_DIR_CONFIG_NAME in model_files:
            config_path = model_path
        if _MODEL_DIR_TOKENIZER_NAME in model_files:
            tokenizer_path = model_path

    elif model_path.startswith("zoo:"):
        zoo_model = Model(model_path)
        onnx_path = zoo_model.onnx_model.path
        config_path = _get_file_parent(
            zoo_model.deployment.default.get_file(_MODEL_DIR_CONFIG_NAME).path
        )
        tokenizer_path = _get_file_parent(
            zoo_model.deployment.default.get_file(_MODEL_DIR_TOKENIZER_NAME).path
        )
        tokenizer_config_path = zoo_model.deployment.default.get_file(
            _MODEL_DIR_TOKENIZER_CONFIG_NAME
        )
        if tokenizer_config_path is not None:
            tokenizer_config_path.path  # trigger download of tokenizer_config
    elif require_configs and (config_path is None or tokenizer_path is None):
        raise RuntimeError(
            f"Unable to find model and tokenizer config for model_path {model_path}. "
            f"model_path must be a directory containing model.onnx, config.json, and "
            f"tokenizer.json files. Found config and tokenizer paths: {config_path}, "
            f"{tokenizer_path}"
        )
    else:
        raise ValueError(
            f"model_path {model_path} is not a valid file, directory, or zoo stub"
        )

    return onnx_path, config_path, tokenizer_path


def overwrite_transformer_onnx_model_inputs(
    path: str,
    batch_size: int = 1,
    max_length: int = 128,
    output_path: Optional[str] = None,
    load_external_data: bool = True,
    custom_input_overwrite_func: Optional[Callable] = None,
) -> Tuple[Optional[str], List[str], Optional[NamedTemporaryFile]]:
    """
    Overrides an ONNX model's inputs to have the given batch size and sequence lengths.
    Assumes that these are the first and second shape indices of the given model inputs
    respectively

    :param path: path to the ONNX model to override
    :param batch_size: batch size to set
    :param max_length: max sequence length to set
    :param output_path: if provided, the model will be saved to the given path,
        otherwise, the model will be saved to a named temporary file that will
        be deleted after the program exits
    :param load_external_data: if True, external data will be loaded into the model
        graph. If False, external data will not be loaded and the model will be
        saved without external data
    :custom_input_overwrite_func: if provided, this function will be called instead
        of the default input overwrite function. This function should take in a list
        of external inputs and return a list of the overwritten input names
    :return: if no output path, a tuple of the saved path to the model, list of
        model input names, and reference to the tempfile object will be returned
        otherwise, only the model input names will be returned
    """
    # overwrite input shapes
    model = onnx.load_model(path, load_external_data=load_external_data)
    initializer_input_names = set([node.name for node in model.graph.initializer])
    external_inputs = [
        inp for inp in model.graph.input if inp.name not in initializer_input_names
    ]
    if custom_input_overwrite_func is not None:
        input_names = custom_input_overwrite_func(
            external_inputs, batch_size, max_length
        )
    else:
        input_names = []
        for external_input in external_inputs:
            external_input.type.tensor_type.shape.dim[0].dim_value = batch_size
            external_input.type.tensor_type.shape.dim[1].dim_value = max_length
            input_names.append(external_input.name)

    # Save modified model
    if output_path is None:
        tmp_file = NamedTemporaryFile()  # file will be deleted after program exit
        save_onnx(model, tmp_file.name)
<<<<<<< HEAD

        return tmp_file.name, input_names, tmp_file
    else:
        save_onnx(model, output_path)
=======
        return tmp_file.name, input_names, tmp_file
    else:
        save_onnx(model, output_path)

>>>>>>> 8e624eca
        return input_names


def _get_file_parent(file_path: str) -> str:
    return str(Path(file_path).parent.absolute())


def fix_numpy_types(func):
    """
    Decorator to fix numpy types in Dicts, List[Dicts], List[List[Dicts]]
    Because `orjson` does not support serializing individual numpy data types
    yet
    """

    def _wrapper(*args, **kwargs):
        result = func(*args, **kwargs)

        def _normalize_fields(_dict):
            if isinstance(_dict, dict):
                for field in _dict:
                    if isinstance(_dict[field], numpy.generic):
                        _dict[field] = _dict[field].item()

        if isinstance(result, dict):
            _normalize_fields(result)
        elif result and isinstance(result, list):
            for element in result:
                if isinstance(element, list):
                    for _result in element:
                        _normalize_fields(_result)
                else:
                    _normalize_fields(element)

        return result

    return _wrapper


def get_transformer_layer_init_names(model: ModelProto) -> List[str]:
    """
    Attempts to find the names of the initializers corresponding to the last nodes
    in a bert or distillbert layer. Throws RuntimeError if cannot find initializer
    names matching the expected formats.

    :param model: model containing bert or distilbert layers
    :return: a list of initializer names belonging to nodes at the end of the
        transformer layer
    """
    bert_layer_pattern = re.compile(
        r"bert\.encoder\.layer\.\d+\.output\.LayerNorm\.bias"
    )
    distillbert_layer_pattern = re.compile(
        r"distilbert.transformer.layer.\d+\.output_layer_norm.bias"
    )

    layer_init_names = [
        initializer.name
        for initializer in model.graph.initializer
        if bert_layer_pattern.match(initializer.name)
        or distillbert_layer_pattern.match(initializer.name)
    ]
    if len(layer_init_names) <= 0:
        raise RuntimeError(
            "Unable to find bert layers within onnx graph using initializer "
            "name matching"
        )

    return sorted(
        layer_init_names,
        key=lambda name: int(re.findall("[0-9]+", name)[0]),
        reverse=False,
    )


def truncate_transformer_onnx_model(
    model_path: str,
    emb_extraction_layer: Union[int, str] = -1,
    hidden_layer_size: Optional[int] = None,
    output_name: str = "embedding",
    output_path: Optional[str] = None,
) -> Tuple[str, List[str], Union[NamedTemporaryFile, None]]:
    """
    Determines where to cut the transformer model using best-guess heuristics
    Saves cut model to output_path or temporary file

    :param model_path: path of onnx file to be cut
    :param emb_extraction_layer: if an int, last bert layer to include. If a
        string, then the name of the last node in the truncated graph.
        default -1 (last layer)
    :param hidden_layer_size: guess for the number of embedded values per token
        in provided model. Used by deepsparse engine to optimize memory allocation
    :param output_name: name of graph output, default "embedding"
    :param output_path: path to write resulting onnx file. If not provided,
        will create a temporary file path that will be destroyed on program end
    :return: if no output path, a tuple of the saved path to the model, list of
        model output names, and reference to the tempfile object will be returned
        otherwise, a tuple containing the given output_path argument, the model
        output names, and None
    """

    # determine where to cut the model
    final_node_name = (
        emb_extraction_layer if isinstance(emb_extraction_layer, str) else None
    )
    if final_node_name is None:
        model = onnx.load(model_path)

        # try to match bert layers by initializer names
        try:
            layer_init_names_sorted = get_transformer_layer_init_names(model)
            final_node_initializer_name = layer_init_names_sorted[emb_extraction_layer]
            final_node_name = [
                node.name
                for node in model.graph.node
                if final_node_initializer_name in node.input
            ][0]
        except Exception as exception:
            raise RuntimeError(f"Failed to truncate transformer: {exception}")

    # create temporary file if necessary
    if output_path is None:
        tmp_file = NamedTemporaryFile()  # file will be deleted after program exit
        output_filepath = tmp_file.name
        tmp_file_or_none = tmp_file
    else:
        output_filepath = output_path
        tmp_file_or_none = None

    # create subgraph
    truncate_onnx_model(
        onnx_filepath=model_path,
        output_filepath=output_filepath,
        final_node_names=[final_node_name],
        graph_output_names=[output_name],
        graph_output_shapes=[[None, hidden_layer_size]],
    )

    return output_filepath, [output_name], tmp_file_or_none<|MERGE_RESOLUTION|>--- conflicted
+++ resolved
@@ -183,17 +183,10 @@
     if output_path is None:
         tmp_file = NamedTemporaryFile()  # file will be deleted after program exit
         save_onnx(model, tmp_file.name)
-<<<<<<< HEAD
-
         return tmp_file.name, input_names, tmp_file
     else:
         save_onnx(model, output_path)
-=======
-        return tmp_file.name, input_names, tmp_file
-    else:
-        save_onnx(model, output_path)
-
->>>>>>> 8e624eca
+
         return input_names
 
 
