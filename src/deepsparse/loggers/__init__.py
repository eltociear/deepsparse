# Copyright (c) 2021 - present / Neuralmagic, Inc. All Rights Reserved.
#
# Licensed under the Apache License, Version 2.0 (the "License");
# you may not use this file except in compliance with the License.
# You may obtain a copy of the License at
#
#    http://www.apache.org/licenses/LICENSE-2.0
#
# Unless required by applicable law or agreed to in writing,
# software distributed under the License is distributed on an "AS IS" BASIS,
# WITHOUT WARRANTIES OR CONDITIONS OF ANY KIND, either express or implied.
# See the License for the specific language governing permissions and
# limitations under the License.
<<<<<<< HEAD
# flake8: noqa
from .base_logger import *
from .constants import *
from .function_logger import *
=======

from .base_logger import *

# flake8: noqa
from .constants import *
>>>>>>> 46d71c0e
from .python_logger import *<|MERGE_RESOLUTION|>--- conflicted
+++ resolved
@@ -11,16 +11,10 @@
 # WITHOUT WARRANTIES OR CONDITIONS OF ANY KIND, either express or implied.
 # See the License for the specific language governing permissions and
 # limitations under the License.
-<<<<<<< HEAD
-# flake8: noqa
-from .base_logger import *
-from .constants import *
-from .function_logger import *
-=======
 
 from .base_logger import *
 
 # flake8: noqa
 from .constants import *
->>>>>>> 46d71c0e
+from .function_logger import *
 from .python_logger import *