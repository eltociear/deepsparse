--- conflicted
+++ resolved
@@ -13,11 +13,7 @@
 # limitations under the License.
 import logging
 import uuid
-<<<<<<< HEAD
-from typing import List, Optional, Tuple
-=======
-from typing import List, Union
->>>>>>> 49a23e7b
+from typing import List, Optional, Tuple, Union
 
 import numpy
 import onnx
@@ -34,6 +30,7 @@
     "overwrite_onnx_model_inputs_for_kv_cache_models",
     "generate_session_id",
     "pad_to_fixed_length",
+    "create_causal_mask",
 ]
 
 _LOGGER = logging.getLogger(__name__)
@@ -98,15 +95,7 @@
         ).type.tensor_type.elem_type
         kv_cache_data_type = translate_onnx_type_to_numpy(kv_cache_elem_type)
 
-<<<<<<< HEAD
     return onnx_file_path, output_indices_to_be_cached, kv_cache_data_type
-=======
-__all__ = [
-    "generate_session_id",
-    "pad_to_fixed_length",
-    "create_causal_mask",
-]
->>>>>>> 49a23e7b
 
 
 def generate_session_id() -> str:
