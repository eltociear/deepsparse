# Copyright (c) 2021 - present / Neuralmagic, Inc. All Rights Reserved.
#
# Licensed under the Apache License, Version 2.0 (the "License");
# you may not use this file except in compliance with the License.
# You may obtain a copy of the License at
#
#    http://www.apache.org/licenses/LICENSE-2.0
#
# Unless required by applicable law or agreed to in writing,
# software distributed under the License is distributed on an "AS IS" BASIS,
# WITHOUT WARRANTIES OR CONDITIONS OF ANY KIND, either express or implied.
# See the License for the specific language governing permissions and
# limitations under the License.
import logging
from typing import Any, Dict, List, Optional, Tuple

import numpy
from transformers import AutoTokenizer

from deepsparse.engine import Context
from deepsparse.pipeline import DEEPSPARSE_ENGINE, create_engine
from deepsparse.transformers.utils.decoder_kv_cache import DecoderKVCache
<<<<<<< HEAD
from deepsparse.transformers.utils.helpers import overwrite_onnx_model_inputs
from deepsparse.transformers.utils.storage_kv_cache import SessionStorageKVCache
=======
from deepsparse.transformers.utils.helpers import (
    generate_session_id,
    overwrite_onnx_model_inputs,
)
>>>>>>> 1741012c
from deepsparse.utils.data import numpy_softmax


_LOGGER = logging.getLogger(__name__)

__all__ = ["NLDecoderEngine"]

_CACHE_INPUT_NAME = "past_key_values"


class NLDecoderEngine:
    """
    The NLDecoderEngine (NaturalLanguageDecoderEngine) handles the
    logic around the inference for Natural Language pipeline,
    including batching and kv cache logic.

    :param onnx_file_path: The path to the onnx model file
    :param engine_type: The type of engine to use for the inference
    :param engine_args: The arguments to pass to the engine
    :param sequence_length: The maximum sequence length to run the engine for
    :param input_ids_length: The maximum input ids length to run the engine for
    :param engine_context: The context to run the engine in
    :param sampling_temperature: The temperature to use for sampling
    :param deterministic: Whether to use deterministic sampling
    :param tokenizer: The tokenizer to used for engine inputs
    :param engine_context: The context to run the engine in
    :param use_deepsparse_cache: Whether to use the deepsparse
        kv cache in the DecoderKVCache object or not
    """

    def __init__(
        self,
        onnx_file_path: str,
        engine_type: str,
        engine_args: Dict[str, Any],
        sequence_length: int,
        input_ids_length: int,
        tokenizer: AutoTokenizer,
        sampling_temperature: float = 1.0,
        deterministic: bool = True,
        engine_context: Optional[Context] = None,
        use_deepsparse_cache=False,
    ):
        # flag to indicate if the model is quantized or not
        self.kv_cache_data_type = None

        (
            onnx_file_path,
            output_indices_to_be_cached,
            kv_cache_data_type,
        ) = overwrite_onnx_model_inputs(
            onnx_file_path=onnx_file_path,
            batch_size=engine_args.get("batch_size", 1),
            sequence_length=sequence_length,
            input_ids_length=input_ids_length,
        )
        kv_cache_enabled = False
        if sum(output_indices_to_be_cached):
            kv_cache_enabled = True
            self.kv_cache_data_type = kv_cache_data_type
            if use_deepsparse_cache and engine_type == DEEPSPARSE_ENGINE:
                # inform the engine, that are using the kv cache
                engine_args["cached_outputs"] = output_indices_to_be_cached

        self.engine = create_engine(
            onnx_file_path=onnx_file_path,
            engine_type=engine_type,
            engine_args=engine_args,
            context=engine_context,
        )
        self.sequence_length = sequence_length
        self.sampling_temperature = sampling_temperature
        self.deterministic = deterministic
        self.use_deepsparse_cache = use_deepsparse_cache
        self.input_ids_length = input_ids_length
        self.kv_cache_enabled = kv_cache_enabled
        self.capacity = self.sequence_length - self.input_ids_length
        self.kv_cache_storage = SessionStorageKVCache() if kv_cache_enabled else None
        self._freeze_first_position = self._should_freeze_first_position(tokenizer)
<<<<<<< HEAD
=======
        self._session_id = generate_session_id()
        self._engine_type = engine_type

    @property
    def session_id(self) -> str:
        """
        :return: The session id for the kv_cache if enabled
        """
        return self._session_id

    @session_id.setter
    def session_id(self, session_id: str):
        """
        :param session_id: The session id to set for the kv_cache
        """
        self._session_id = session_id
>>>>>>> 1741012c

    @property
    def onnx_input_names_no_cache(self) -> List[str]:
        """
        :return: The input names for the onnx model, excluding
            the potential kv cache inputs
        """
        return [
            name
            for name in self.engine.input_names
            if not name.startswith(_CACHE_INPUT_NAME)
        ]

    def num_non_blank_cache_entries(self, session_id: str) -> int:
        """
        Fetch the appropriate kv cache session from the kv cache storage
        and return the number of non-blank entries in the kv cache session
        cache state. Note, if the expected kv cache session is not found,
        a new session for this engine will be initialized.

        :param session_id: The session id to fetch the kv cache session for
        :return a number of non-blank entries in the kv cache
        """
        session = self.kv_cache_storage.get(session_id)
        if session is None:
            session = self.initialize_session(session_id)
        return session.num_non_blank_entries

    def run(self, inputs: List[numpy.ndarray], val_inp: bool) -> List[numpy.ndarray]:
        """
        Run the engine with the given inputs.

        If the internal deepsparse kv cache management is enable,
        the LIB.kv_cache class object will be passed to the engine
        call as well.

        :param inputs: The inputs to run the engine with
        :param val_inp: Whether the input is for validation or not

        :return: The output of the engine
        """

        if self.kv_cache is not None:
            if self.kv_cache._kv_cache is not None:
                if val_inp:
                    self.engine._validate_inputs(inputs)
                # model has kv cache support, as well as deepsparse
                # internal management of the kv cache
                return self.engine._eng_net.execute_list_out(
                    inputs, self.kv_cache._kv_cache
                )

        return self.engine.run(inputs, val_inp)

    def __call__(
        self,
        inp: List[numpy.ndarray],
        session_id: str,
        val_inp: bool = True,
    ) -> Tuple[numpy.ndarray, numpy.ndarray]:
        """
        The main entry point for running the engine.

        :param inp: The input to run the engine with. We expect a
            list of numpy arrays that contain the input ids,
            attention mask, and position ids (optionally)
        :param session_id: The session id to run the engine with
        :param val_inp: Whether the input is for validation or not
        :return: The generated token and corresponding logits
        """
        if self.kv_cache_enabled:
            inp = self.add_kv_cache_to_input(inp, session_id)

        out = self.run(inp, val_inp)

        if self.kv_cache_enabled:
            logits, *kv_cache_state = out
            self.update_kv_cache(
                kv_cache_state=kv_cache_state,
                input_ids_len=self.input_ids_length,
                session_id=session_id,
            )
        else:
            logits = out[0]

        # select batch idx 0, batch is always 1
        token = self.generate_token(logits=logits[0, -1, :])

        return token, logits

    def __str__(self):
        return f"{self.__class__.__name__}: {self.engine}"

    def __repr__(self):
        return str(self)

    def initialize_session(self, session_id: str) -> DecoderKVCache:
        """
        Initializes the session for the engine and puts it into storage.
        Note, if the session with the `session_id` is already in the storage,
        this method will overwrite it.

        :param session_id: The session id to initialize the session for
        :return: The initialized session
        """
<<<<<<< HEAD
        kv_cache_state = self._initialize_kv_cache_state(self.capacity)
        session = DecoderKVCache(use_deepsparse_cache=self.use_deepsparse_cache)
        session.setup(
            session_id=session_id,
            state=kv_cache_state,
            num_processed_tokens=0,
            freeze_first_position=self._freeze_first_position,
        )

        self.kv_cache_storage.put(session)
        return session

    def transfer_cache_storage(self, storage: SessionStorageKVCache):
        """
        Set the kv cache storage of this decoder engine to
        an external storage object.

        :param storage: The external storage object
        """
        self.kv_cache_storage = copy.deepcopy(storage)
=======
        target_cache_capacity = self.sequence_length - self.input_ids_length
        cache.set_capacity(target_cache_capacity)
        self.kv_cache = cache
>>>>>>> 1741012c

    def generate_token(self, logits: numpy.ndarray) -> numpy.ndarray:
        """
        Samples a token from the logits using the sampling temperature.

        :param logits: the logits from the model with shape (vocab_size,)
        :return: the sampled token
        """
        if self.deterministic:
            return numpy.argmax(logits)

        logits /= self.sampling_temperature

        probs = numpy_softmax(logits)

        return numpy.random.choice(len(probs), p=probs)

<<<<<<< HEAD
    def add_kv_cache_to_input(
        self, inp: List[numpy.ndarray], session_id: str
    ) -> List[numpy.ndarray]:
=======
    def reset_kv_cache(self):
        """
        Resets the kv cache state.
        """
        kv_cache_state = self._initialize_kv_cache_state(
            self.sequence_length - self.input_ids_length
        )
        self.kv_cache.setup(
            session_id=self._session_id,
            state=kv_cache_state,
            num_processed_tokens=0,
            freeze_first_position=self._freeze_first_position,
        )

    def add_kv_cache_to_input(self, inp: List[numpy.ndarray]) -> List[numpy.ndarray]:
>>>>>>> 1741012c
        """
        Takes the input and adds the past kv cache state to it.

        :param inp: The input to the model
        :param session_id: The session id to fetch the kv cache state for
        :return The input with the kv cache state added to it
        """
        session = self.kv_cache_storage.get(session_id)
        if session is None:
            session = self.initialize_session(session_id)
        else:
            session.set_capacity(self.capacity)
        kv_cache_state = session.cached_inputs

        for idx, input_name in enumerate(self.onnx_input_names_no_cache):
            kv_cache_state[input_name] = inp[idx]

        new_inp = [kv_cache_state[name] for name in self.engine.input_names]
        return new_inp

    def update_kv_cache(
        self,
        kv_cache_state: List[numpy.ndarray],
        input_ids_len: int,
        session_id: str,
    ):
        """
        Pull the appropriate session from the kv cache storage
        and update the kv cache state with the new kv cache state.

        :param kv_cache_state: The state of the kv cache storage
        :param input_ids_len: The length of input_ids
        :param session_id: The session id to fetch the kv cache session for
        """
        cache_onnx_names = [
            name
            for name in self.engine.input_names
            if name.startswith(_CACHE_INPUT_NAME)
        ]
        kv_cache_state = {
            name: array for name, array in zip(cache_onnx_names, kv_cache_state)
        }

<<<<<<< HEAD
        session = self.kv_cache_storage.get(session_id)
        session.update(state=kv_cache_state, input_ids_len=input_ids_len)
        self.kv_cache_storage.put(session)
=======
        self.kv_cache.update(
            state=kv_cache_state,
            input_ids_len=input_ids_len,
        )
>>>>>>> 1741012c

    def _initialize_kv_cache_state(self, length: int) -> Dict[str, numpy.ndarray]:
        # initialize empty kv cache of size
        # (batch_size, num_attention_heads, length, hidden_dims)

        cache_engine_input_index = next(
            i
            for i, name in enumerate(self.engine.input_names)
            if _CACHE_INPUT_NAME in name
        )
        batch_size, num_attention_heads, _, hidden_dims = self.engine.input_shapes[
            cache_engine_input_index
        ]

        empty_kv_cache_tensor = numpy.zeros(
            (batch_size, num_attention_heads, length, hidden_dims),
            dtype=self.kv_cache_data_type,
        )

        cache_keys = [
            output_name.replace("present", _CACHE_INPUT_NAME)
            for output_name in self.engine.output_names
            if output_name.startswith("present")
        ]
        return {key: empty_kv_cache_tensor for key in cache_keys}

    @staticmethod
    def _should_freeze_first_position(tokenizer) -> bool:
        # use tokenizer to find out whether we should freeze the first position
        # (True if tokenizer has a prefix for a BOS token)
        if tokenizer is None:
            return False
        if hasattr(tokenizer, "add_bos_token"):
            return True
        return False<|MERGE_RESOLUTION|>--- conflicted
+++ resolved
@@ -20,15 +20,8 @@
 from deepsparse.engine import Context
 from deepsparse.pipeline import DEEPSPARSE_ENGINE, create_engine
 from deepsparse.transformers.utils.decoder_kv_cache import DecoderKVCache
-<<<<<<< HEAD
 from deepsparse.transformers.utils.helpers import overwrite_onnx_model_inputs
 from deepsparse.transformers.utils.storage_kv_cache import SessionStorageKVCache
-=======
-from deepsparse.transformers.utils.helpers import (
-    generate_session_id,
-    overwrite_onnx_model_inputs,
-)
->>>>>>> 1741012c
 from deepsparse.utils.data import numpy_softmax
 
 
@@ -108,8 +101,6 @@
         self.capacity = self.sequence_length - self.input_ids_length
         self.kv_cache_storage = SessionStorageKVCache() if kv_cache_enabled else None
         self._freeze_first_position = self._should_freeze_first_position(tokenizer)
-<<<<<<< HEAD
-=======
         self._session_id = generate_session_id()
         self._engine_type = engine_type
 
@@ -126,7 +117,6 @@
         :param session_id: The session id to set for the kv_cache
         """
         self._session_id = session_id
->>>>>>> 1741012c
 
     @property
     def onnx_input_names_no_cache(self) -> List[str]:
@@ -232,7 +222,6 @@
         :param session_id: The session id to initialize the session for
         :return: The initialized session
         """
-<<<<<<< HEAD
         kv_cache_state = self._initialize_kv_cache_state(self.capacity)
         session = DecoderKVCache(use_deepsparse_cache=self.use_deepsparse_cache)
         session.setup(
@@ -252,12 +241,7 @@
 
         :param storage: The external storage object
         """
-        self.kv_cache_storage = copy.deepcopy(storage)
-=======
-        target_cache_capacity = self.sequence_length - self.input_ids_length
-        cache.set_capacity(target_cache_capacity)
-        self.kv_cache = cache
->>>>>>> 1741012c
+        self.kv_cache_storage = storage
 
     def generate_token(self, logits: numpy.ndarray) -> numpy.ndarray:
         """
@@ -275,27 +259,9 @@
 
         return numpy.random.choice(len(probs), p=probs)
 
-<<<<<<< HEAD
     def add_kv_cache_to_input(
         self, inp: List[numpy.ndarray], session_id: str
     ) -> List[numpy.ndarray]:
-=======
-    def reset_kv_cache(self):
-        """
-        Resets the kv cache state.
-        """
-        kv_cache_state = self._initialize_kv_cache_state(
-            self.sequence_length - self.input_ids_length
-        )
-        self.kv_cache.setup(
-            session_id=self._session_id,
-            state=kv_cache_state,
-            num_processed_tokens=0,
-            freeze_first_position=self._freeze_first_position,
-        )
-
-    def add_kv_cache_to_input(self, inp: List[numpy.ndarray]) -> List[numpy.ndarray]:
->>>>>>> 1741012c
         """
         Takes the input and adds the past kv cache state to it.
 
@@ -339,16 +305,9 @@
             name: array for name, array in zip(cache_onnx_names, kv_cache_state)
         }
 
-<<<<<<< HEAD
         session = self.kv_cache_storage.get(session_id)
         session.update(state=kv_cache_state, input_ids_len=input_ids_len)
         self.kv_cache_storage.put(session)
-=======
-        self.kv_cache.update(
-            state=kv_cache_state,
-            input_ids_len=input_ids_len,
-        )
->>>>>>> 1741012c
 
     def _initialize_kv_cache_state(self, length: int) -> Dict[str, numpy.ndarray]:
         # initialize empty kv cache of size
