--- conflicted
+++ resolved
@@ -35,11 +35,7 @@
 """
 
 
-<<<<<<< HEAD
-from typing import Dict, Generator, Iterable, List, Type, Union
-=======
 from typing import Generator, Iterable, List, Type, Union
->>>>>>> 84309ea6
 
 import numpy
 from pydantic import BaseModel, Field
@@ -67,23 +63,6 @@
         "text_classification task"
     )
 
-<<<<<<< HEAD
-    @staticmethod
-    def create_test_inputs(
-        batch_size: int = 1,
-    ) -> Dict[str, Union[List[List[str]], List[str], str]]:
-        """
-        Utility method to return a Dict representing sample inputs of given batch
-        size for current Schema
-        """
-        assert (
-            isinstance(batch_size, int) and batch_size > 0
-        ), "batch size must be greater than 1"
-        _inputs = ["I am Batman" for _ in range(batch_size)]
-        return {"sequences": _inputs}
-
-=======
->>>>>>> 84309ea6
     def split(self) -> Generator["TextClassificationInput", None, None]:
         """
         Split a current `TextClassificationInput` object with a batch size b, into a
@@ -112,13 +91,8 @@
                 yield TextClassificationInput(sequences=sequence)
         else:
             raise ValueError(f"Could not breakdown {self} into smaller batches")
-<<<<<<< HEAD
-
-
-=======
-
-
->>>>>>> 84309ea6
+
+
 class TextClassificationOutput(BaseModel, Joinable):
     """
     Schema for text_classification pipeline output. Values are in batch order
