# Copyright (c) 2021 - present / Neuralmagic, Inc. All Rights Reserved.
#
# Licensed under the Apache License, Version 2.0 (the "License");
# you may not use this file except in compliance with the License.
# You may obtain a copy of the License at
#
#    http://www.apache.org/licenses/LICENSE-2.0
#
# Unless required by applicable law or agreed to in writing,
# software distributed under the License is distributed on an "AS IS" BASIS,
# WITHOUT WARRANTIES OR CONDITIONS OF ANY KIND, either express or implied.
# See the License for the specific language governing permissions and
# limitations under the License.

import logging
import os
import warnings
<<<<<<< HEAD
from typing import Generator, List, Optional, Tuple, Type, Union
=======
from dataclasses import dataclass
from typing import List, Optional, Tuple, Type, Union
>>>>>>> 2be70874

import numpy
from pydantic import BaseModel, Field

from deepsparse import Pipeline
from deepsparse.cpu import cpu_avx512_compatible
from deepsparse.pipeline import DEEPSPARSE_ENGINE
from deepsparse.transformers.engines import NLDecoderEngine
from deepsparse.transformers.pipelines import TransformersPipeline
from deepsparse.transformers.utils.helpers import (
    create_causal_mask,
    pad_to_fixed_length,
)


_LOGGER = logging.getLogger(__name__)

__all__ = ["TextGenerationPipeline"]


@dataclass(frozen=True)
class _TextGenerationTimings:
    PROMPT_PREFILL: str = "engine_prompt_prefill"
    PROMPT_PREFILL_SINGLE: str = "engine_prompt_prefill_single"
    TOKEN_GENERATION: str = "engine_token_generation"
    TOKEN_GENERATION_SINGLE: str = "engine_token_generation_single"


class TextGenerationInput(BaseModel):
    sequences: Union[str, List[str]] = Field(
        description="The input sequences to generate the text from.",
    )
    return_logits: bool = Field(
        default=False,
        description="A flag that indicates whether to return "
        "the logits for the input text sequence and the "
        "generated text sequence. ",
    )
    session_id: Optional[str] = Field(
        default=None,
        description="A user may set a string identifier "
        "for the kv cache session. If None, "
        "and the model is using kv cache, it "
        "will be set to a random uuid.",
    )
    fixed_sequences_length: bool = Field(
        default=False,
        description="A flag that indicates whether to modify "
        "(pad or truncate) each input text sequence, so that "
        "its tokenized length is equal to `sequence_length` "
        "of tokens. Useful, when a batch of predictions needs "
        "to have consistent length so one "
        "can compute metric in a batched fashion. ",
    )


class TextGenerationOutput(BaseModel):
    sequences: Union[str, List[str]] = Field(
        description="The generated text sequences.",
    )
    logits: Optional[numpy.ndarray] = Field(
        default=None,
        description="The logits for the generated text sequence."
        "The logits have dimensions "
        "[batch_size, sequence_length, vocab_size]",
    )
    session_id: Optional[str] = Field(
        default=None, description="A string identifier for the kv cache session."
    )

    class Config:
        arbitrary_types_allowed = True


@Pipeline.register(
    task="text_generation",
    task_aliases=["codegen", "opt", "bloom"],
)
class TextGenerationPipeline(TransformersPipeline):
    """
    Pipeline for text generation tasks.

    :param deterministic: if True, the pipeline will sample from
        the probability distribution computed from the logits.
        If False, the pipeline will get the next token by applying
        an argmax function to the logits.
    :param sampling_temperature: the temperature to use when sampling
        from the probability distribution computed from the logits.
        Higher values will result in more random samples. Should
        be greater than 0.0.
    :param max_generated_tokens: the maximum number of tokens to generate
        given the input sequence. If None, the model will generate
        tokens until the end of the sequence is reached.
        Otherwise, it will generate up to the maximum number of tokens or end of
        sequence is reached.
    :param prompt_processing_sequence_length: For large prompts, the prompt is
        processed in chunks of this length. This is to maximize the inference
        speed. By default, this is set to 128.
    :param force_max_tokens: if True, the pipeline will generate the maximum number
        of tokens supplied even if the stop token is reached.
    :param use_deepsparse_cache: if True, the pipeline will use the deepsparse kv cache
        for caching the model outputs.
    :param kwargs: kwargs to pass to the TransformersPipeline
    """

    def __init__(
        self,
        deterministic: bool = True,
        sampling_temperature: float = 1.0,
        max_generated_tokens: Optional[int] = 1024,
        prompt_processing_sequence_length: int = 64,
        force_max_tokens: bool = False,
        use_deepsparse_cache: bool = True,
        **kwargs,
    ):
        kwargs_engine_type = kwargs.get("engine_type", DEEPSPARSE_ENGINE)
        if not cpu_avx512_compatible() and kwargs_engine_type == DEEPSPARSE_ENGINE:
            warnings.warn(
                "AVX512 support not detected, disabling internal management "
                "of KV cache which may affect performance. To enable full "
                "performance, deploy on an AVX512-compatible system."
            )
            use_deepsparse_cache = False

        if use_deepsparse_cache:
            if kwargs_engine_type != DEEPSPARSE_ENGINE:
                raise ValueError(
                    "`use_deepsparse_cache` is set to True "
                    "but the chosen `engine_type` "
                    f"is {kwargs_engine_type}. "
                    f"Make sure to set `engine_type` to {DEEPSPARSE_ENGINE}"
                )

        super().__init__(
            **kwargs, _delay_engine_initialize=True, _delay_overwriting_inputs=True
        )

<<<<<<< HEAD
=======
        if self.engine_type == DEEPSPARSE_ENGINE:
            _LOGGER.warning(
                "The support for deepsparse engine is limited "
                f"for {self.__class__.__name__}. "
                "The multi-token engine will not be "
                "used for prompt processing."
            )
            if "WAND_OPT_FLAGS" not in os.environ:
                os.environ["WAND_OPT_FLAGS"] = "default,~pyramids"

>>>>>>> 2be70874
        self.deterministic = deterministic
        self.sampling_temperature = sampling_temperature
        self.max_generated_tokens = max_generated_tokens
        self.prompt_processing_sequence_length = prompt_processing_sequence_length
        self.force_max_tokens = force_max_tokens

        # override tokenizer to pad to left
        self.tokenizer.padding_side = "left"
        if not self.tokenizer.pad_token:
            self.tokenizer.pad_token = self.tokenizer.eos_token

        self.engine = None

        self.multitoken_engine = NLDecoderEngine(
            onnx_file_path=self.onnx_file_path,
            engine_type=self.engine_type,
            engine_args=self.engine_args,
            engine_context=self.context,
            sampling_temperature=self.sampling_temperature,
            deterministic=self.deterministic,
            sequence_length=self.sequence_length,
            input_ids_length=prompt_processing_sequence_length,
            tokenizer=self.tokenizer,
            use_deepsparse_cache=use_deepsparse_cache,
        )

        if self.multitoken_engine.kv_cache_enabled:
            # unless kv cache is enabled, we don't
            # need to initialize the single token engine
            self.engine = NLDecoderEngine(
                onnx_file_path=self.onnx_file_path,
                engine_type=self.engine_type,
                engine_args=self.engine_args,
                engine_context=self.context,
                sampling_temperature=self.sampling_temperature,
                deterministic=self.deterministic,
                sequence_length=self.sequence_length,
                input_ids_length=1,
                tokenizer=self.tokenizer,
                use_deepsparse_cache=use_deepsparse_cache,
            )
        if (
            not self.multitoken_engine.kv_cache_enabled
            and self.max_generated_tokens > 1
        ):
            raise ValueError(
                "The model used for inference does not support kv cache. It is "
                "assumed that it maps from the token sequence to predicted logits."
                "Set `max_generated_tokens` to 1 to support that scenario."
            )

    @staticmethod
    def route_input_to_bucket(
        *args, input_schema: BaseModel, pipelines: List[Pipeline], **kwargs
    ) -> Pipeline:
        """
        This method is used to route the input to the correct pipeline.

        :param args: args to pass to the pipeline
        :param input_schema: the input schema for the pipeline
        :param pipelines: the list of pipelines to route the input to
        :param kwargs: kwargs to pass to the pipeline
        :return: the pipeline to route the input to
        """
        raise ValueError("Bucketing is not supported for generation pipelines")

    @property
    def input_schema(self) -> Type[BaseModel]:
        """
        Property to return the input schema for the pipeline.

        :return: the input schema for the pipeline
        """
        return TextGenerationInput

    @property
    def output_schema(self) -> Type[BaseModel]:
        """
        Property to return the output schema for the pipeline.

        :return: the output schema for the pipeline
        """
        return TextGenerationOutput

    def process_inputs(self, inputs: TextGenerationInput) -> List[numpy.ndarray]:
        """
        Convert the input schema for the pipeline to the inputs for the engine.

        :param inputs: the input schema for the pipeline
        :return: the inputs for the engine
        """

        if inputs.fixed_sequences_length:
            # to enforce a fixed sequence length, we need to
            # truncate the input to the maximum sequence length
            # or/and pad it to the maximum sequence length
            truncate, padding = True, "max_length"
        else:
            # otherwise, we do not need to truncate the input
            # and we shall can pad it to the longest sequence
            # in the batch (so that the engine can process multiple inputs
            # at once)
            truncate, padding = False, "longest"

        input_tokens = self.tokenizer(
            inputs.sequences,
            return_tensors="np",
            max_length=self.sequence_length,
            padding=padding,
            truncation=truncate,
        )

        attention_mask = input_tokens["attention_mask"]

        positions = attention_mask.cumsum(1) * attention_mask
        positions -= 1  # assert that positions start at 0

        causal_mask = create_causal_mask(
            input_tokens["input_ids"], input_tokens["attention_mask"]
        )

        input_tokens = dict(
            **input_tokens, positions=positions, causal_mask=causal_mask
        )
        onnx_input_names = self.multitoken_engine.onnx_input_names_no_cache
        engine_input = self.tokens_to_engine_input(input_tokens, onnx_input_names)

        if inputs.session_id is not None:
            # if session_id is provided, we need to set it in engines
            self.engine.session_id = inputs.session_id
            self.multitoken_engine.session_id = inputs.session_id

        postprocessing_kwargs = dict(return_logits=inputs.return_logits)
        return engine_input, postprocessing_kwargs

    def process_engine_outputs(
        self, engine_outputs: List[numpy.ndarray], **kwargs
    ) -> TextGenerationOutput:
        """
        Convert the engine outputs to the output schema for the pipeline.

        :param engine_outputs: the outputs from the engine
        :return: the output schema for the pipeline
        """
        generated_tokens, generated_logits = engine_outputs
        sequences = self.tokenizer.batch_decode(
            generated_tokens, skip_special_tokens=True
        )
        logits = generated_logits if kwargs.get("return_logits") else None

        return TextGenerationOutput(sequences=sequences, logits=logits)

    def engine_forward(
        self, engine_inputs: List[numpy.ndarray], **kwargs
    ) -> Tuple[numpy.ndarray, numpy.ndarray]:
        """
        Run the forward pass on the engine.

        :param engine_inputs: list of numpy inputs to
            Pipeline engine forward pass
        :return: A tuple of numpy array that contains the
            sequence of generated tokens and a sequence
            of logits for each generated token
        """
        # engine_forward is always called in a threadpool due to batch splitting
        # as such, a new context needs to be created since we are no longer in the
        # main thread. That is why `engine_` is prepended to each of the timer phase
        # names in this context
        with self.timer_manager.new_timer_context(total_inference=False) as timer:
            if not self.multitoken_engine.kv_cache_enabled:
                tokens, prompt_logits = self.multitoken_engine(engine_inputs)
                return numpy.array([tokens]), prompt_logits

            else:
                # run the prompt through
                with timer.time(_TextGenerationTimings.PROMPT_PREFILL):
                    tokens, prompt_logits = self.prompt_inference(engine_inputs)

            # create the generated output
            max_tokens = (
                self.max_generated_tokens
                if self.max_generated_tokens and self.max_generated_tokens > 0
                else 100 * self.sequence_length
            )  # set safety for absolute max generation

            generated_tokens = [tokens[-1]]
            generated_logits = prompt_logits

            with timer.time(_TextGenerationTimings.TOKEN_GENERATION):
                while len(generated_tokens) < max_tokens:
                    with timer.time(_TextGenerationTimings.TOKEN_GENERATION_SINGLE):
                        token, logits = self.autoregressive_inference(tokens)
                    tokens.append(token)
                    generated_tokens.append(token)
                    generated_logits.append(logits)

                    if (
                        token == self.tokenizer.eos_token_id
                        and not self.force_max_tokens
                    ):
                        break

        return numpy.array([generated_tokens]), numpy.concatenate(
            generated_logits, axis=1
        )

    def prompt_inference(
        self, engine_inputs: List[numpy.ndarray]
    ) -> Tuple[List[int], List[numpy.ndarray]]:
        """
        An inference run that processes the prompt through the
        model to generate the new token and logits

        :param engine_inputs: the prompt (context) represented by a
            list of numpy inputs to the engine
        :return: A tuple of:
            - The list of prompt tokens plus the new, generated token
            - The logits generated from the prompt (with dimensions
            ['batch_size', 'num_tokens', 'vocab_size'])
        """
        # get tokens by attention mask
        tokens = engine_inputs[0][engine_inputs[1].nonzero()].tolist()

        prompt_logits = []
        new_token = None
        num_tokens_processed = 0

        # clean the state of engines' cache
        # in the future, this will be paired with the session ids
        # to refrain from resetting if session id is being passed
        self._reset_engines_cache()

        if len(tokens) > self.prompt_processing_sequence_length:
            for engine_inputs in self.engine_inputs_for_prefill(tokens):
                new_token, new_logits = self.multitoken_engine(engine_inputs)
                num_tokens_processed = self.prompt_processing_sequence_length
                prompt_logits.append(new_logits)

        if num_tokens_processed:
            # transfer the cache state from the multi-token engine to the main engine
            self.engine.transfer_cache_state(cache=self.multitoken_engine.kv_cache)

        # prompt size is small, run autoregressive inference to populate kv cache
        run_tokens = [] if num_tokens_processed == 0 else tokens[:num_tokens_processed]

        for token in tokens[num_tokens_processed:]:
            run_tokens.append(token)
            with self.timer_manager.current.time(
                _TextGenerationTimings.PROMPT_PREFILL_SINGLE
            ):
                new_token, new_logits = self.autoregressive_inference(
                    run_tokens, shift_positions_by_one=not bool(num_tokens_processed)
                )
            prompt_logits.append(new_logits)

        tokens.append(new_token)

        return tokens, prompt_logits

    def autoregressive_inference(
        self,
        tokens: List[int],
        shift_positions_by_one: bool = False,
    ) -> Tuple[int, numpy.ndarray]:
        """
        An inference run that processes the last token to generate
        a new token and new logits.

        :param tokens: The current context (prompt + generated tokens so far)
        :param shift_positions_by_one: Whether to shift the positions
            by one. Used if we are processing the prompt from the scratch
            (i.e. not using the multitoken engine)
        :return: The new, generated token and the logits for the new token
            (with dimensions ['batch_size', 'num_tokens', 'vocab_size'])
        """
        new_token = tokens[-1]
        # padding is added to left, so attention mask is 1s from the
        # right up to the number of total tokens (prompt + generated)
        attention_mask = numpy.zeros((1, self.sequence_length), dtype=numpy.int64)
        num_tokens_processed = min(len(tokens), self.sequence_length)  # cap by seq len
        attention_mask[:, -num_tokens_processed:] = 1
        positions = numpy.array([[len(tokens)]], dtype=numpy.int64)
        if shift_positions_by_one:
            positions -= 1
        input_ids = numpy.array([[new_token]])
        causal_mask = create_causal_mask(input_ids, attention_mask)
        engine_inputs = [input_ids, attention_mask, positions, causal_mask]

        generated_token, generated_logits = self.engine(engine_inputs)

        return generated_token, generated_logits

    def engine_inputs_for_prefill(
        self, tokens: List[int]
    ) -> Generator[List[numpy.ndarray], None, None]:
        """
        Takes a list of tokens and turns the first
        `self.prompt_processing_sequence_length` tokens into
        appropriate engine inputs for the multitoken engine.

        :param tokens: the list of tokens to process
        :return: a generator of engine inputs
        """
        # TODO: Make it yield multiple engine_inputs
        # Once this is done, we can update the docstrings and be
        # more verbose about what this function does
        engine_inputs = []
        token_batches = [tokens[: self.prompt_processing_sequence_length]]
        for token_batch in token_batches:
            for name in self.multitoken_engine.onnx_input_names_no_cache:
                if name == "input_ids":
                    engine_input = numpy.array([token_batch])
                elif name == "attention_mask":
                    engine_input = numpy.zeros(
                        (1, self.sequence_length), dtype=numpy.int64
                    )
                    engine_input[:, -self.prompt_processing_sequence_length :] = 1
                elif name == "causal_mask":
                    continue
                elif name == "positions":
                    engine_input = (
                        numpy.arange(self.prompt_processing_sequence_length)
                        .reshape(1, -1)
                        .astype(numpy.int64)
                    )

                engine_inputs.append(engine_input)

            if "causal_mask" in self.multitoken_engine.onnx_input_names_no_cache:
                causal_mask = create_causal_mask(
                    input_ids=engine_inputs[0], attention_mask=engine_inputs[1]
                )
                engine_inputs.append(causal_mask)

            yield engine_inputs

    @property
    def has_cache(self) -> bool:
        """
        Returns whether the ran model has kv cache or not

        :return: True if the model has kv cache, False otherwise
        """
        return self.multitoken_engine.kv_cache_enabled

    @staticmethod
    def join_engine_outputs(
        batch_outputs: List[List[numpy.ndarray]], orig_batch_size: int
    ) -> List[numpy.ndarray]:
        """
        Takes a list of outputs (batches) from the engine
        and joins them into a single output. Asserts that
        the dimensions of the outputs are the same, so that
        they can be concatenated.

        :param batch_outputs: A list of outputs from the engine
        :param orig_batch_size: The original batch size
        :return: A list of joined outputs
        """
        tokens, logits = zip(*batch_outputs)
        tokens = numpy.concatenate(tokens, axis=0)
        # find the longest sequence in the batch of logits
        max_len = max([logits.shape[1] for logits in logits])
        # pad all logits to the same length
        logits = [
            pad_to_fixed_length(array=single_logits, max_len=max_len, axis=1)
            for single_logits in logits
        ]
        logits = numpy.concatenate(logits, axis=0)
        return [tokens, logits]

    def _reset_engines_cache(self):
        self.engine.reset_kv_cache()
        self.multitoken_engine.reset_kv_cache()<|MERGE_RESOLUTION|>--- conflicted
+++ resolved
@@ -15,12 +15,9 @@
 import logging
 import os
 import warnings
-<<<<<<< HEAD
 from typing import Generator, List, Optional, Tuple, Type, Union
-=======
 from dataclasses import dataclass
 from typing import List, Optional, Tuple, Type, Union
->>>>>>> 2be70874
 
 import numpy
 from pydantic import BaseModel, Field
@@ -158,19 +155,10 @@
             **kwargs, _delay_engine_initialize=True, _delay_overwriting_inputs=True
         )
 
-<<<<<<< HEAD
-=======
         if self.engine_type == DEEPSPARSE_ENGINE:
-            _LOGGER.warning(
-                "The support for deepsparse engine is limited "
-                f"for {self.__class__.__name__}. "
-                "The multi-token engine will not be "
-                "used for prompt processing."
-            )
             if "WAND_OPT_FLAGS" not in os.environ:
                 os.environ["WAND_OPT_FLAGS"] = "default,~pyramids"
 
->>>>>>> 2be70874
         self.deterministic = deterministic
         self.sampling_temperature = sampling_temperature
         self.max_generated_tokens = max_generated_tokens
