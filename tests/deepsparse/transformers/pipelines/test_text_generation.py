# Copyright (c) 2021 - present / Neuralmagic, Inc. All Rights Reserved.
#
# Licensed under the Apache License, Version 2.0 (the "License");
# you may not use this file except in compliance with the License.
# You may obtain a copy of the License at
#
#    http://www.apache.org/licenses/LICENSE-2.0
#
# Unless required by applicable law or agreed to in writing,
# software distributed under the License is distributed on an "AS IS" BASIS,
# WITHOUT WARRANTIES OR CONDITIONS OF ANY KIND, either express or implied.
# See the License for the specific language governing permissions and
# limitations under the License.

from typing import List, Optional, Tuple, Union

import numpy

import pytest
from deepsparse import Pipeline
from deepsparse.transformers.utils.decoder_kv_cache import DecoderKVCache
from tests.deepsparse.transformers.pipelines.helpers import (
    TorchGroundTruthSource,
    helper_test,
    parse_params,
)


# A sample config file requires the following arguments:
#     model_path: The path to the model to be tested
#                 (sparsezoo stub/local_path/remote_url)
#     model_name: The name of the hugging face model
#                 (to generate ground truth info)
#     num_tokens_generate: The number of tokens to generate
#     prompt: The prompt to use for testing
#     has_bos_token: Whether the model has a bos token
#     logits_threshold: The treshold for the max difference between the
#                        actual and the expected logits in the situations
#                        where they will not be able to match the ground
#                        truth (e.g. when the DeepSparse pipeline is
#                        running after the KV cache has been filled up).
#                        This value is established
#                        empirically for each combination of
#                        prompt/pipeline/num_generated tokens.
#     precision: The precision for the logits/kv_cache entries comparison
#     cache_management_type: The type of cache management to be tested.
#                            The available options are: "internal" and "external".
#     run_helper_tests: Whether to run the helper test for the pipeline. Helper tests
#                      check functionalities of the pipeline that are not directly
#                      on the hot path.
#     cadence: The cadence of the tests. The available options are:
#               "nightly" and "commit". By default, only the tests that have cadence
#               "commit" will be run in GHA.


# the user can specify the config file to be used for the tests
AVAILABLE_CONFIGS = [
    "tests/deepsparse/transformers/pipelines/configs/text_generation_gpt_neo.yaml",
    "tests/deepsparse/transformers/pipelines/configs/text_generation_opt.yaml",
    "tests/deepsparse/transformers/pipelines/configs/text_generation_codegen.yaml",
]


@pytest.fixture(scope="class")
def config(request):
    return request.param


@pytest.mark.parametrize("config", AVAILABLE_CONFIGS, indirect=["config"])
@pytest.mark.parametrize(
    "internal_kv_cache",
    [True, False],
    scope="class",
)
class TestTextGenerationPipeline:
    """
    This test suite is meant to test the main scenarios of
    the text generation pipeline.
    """

    @pytest.fixture
    def setup(
        self,
        config,
        internal_kv_cache,
    ):
        params_dict, skip_reason = parse_params(config)
        if params_dict is None:
            pytest.skip(skip_reason)
        # set the params_dict as attributes of the test class
        for k, v in params_dict.items():
            setattr(self, k, v)

        if internal_kv_cache and "internal" not in self.cache_management_type:
            pytest.skip(
                "The tests for running the pipeline with "
                "internal kv cache management are disabled."
                f"Edit the config file: {self.pytestmark[1].args[1]}"
                "to enable them."
            )
        if not internal_kv_cache and "external" not in self.cache_management_type:
            pytest.skip(
                "The tests for running the pipeline with "
                "external kv cache management are disabled."
                f"Edit the config file: {self.pytestmark[1].args[1]}"
                "to enable them."
            )

        self.internal_kv_cache = internal_kv_cache

        # create torch ground source
        torch_source = TorchGroundTruthSource(
            num_tokens_to_generate=self.num_tokens_generate, model_name=self.model_name
        )
        self.torch_ground_truth = torch_source(self.prompt)

        # prompt length is expressed in number of prompt tokens
        prompt_length = self.torch_ground_truth[1].shape[1]

        # sequence_length that assures that the KV cache will not be filled up
        self.sequence_length = 2 * prompt_length + self.num_tokens_generate
        # sequence_length that assures that the KV cache will be filled up
        self.sequence_length_short = self.num_tokens_generate

        # prompt_sequence_length used for the multitoken prefill scenario,
        self.prompt_sequence_length = prompt_length // 2

        self.default_pipeline_kwargs = dict(
            task="text_generation",
            model_path=self.model_path,
            internal_kv_cache=self.internal_kv_cache,
            prompt_sequence_length=self.prompt_sequence_length,
            sequence_length=self.sequence_length,
        )
        self.default_pipeline = None

        assert self.prompt_sequence_length < prompt_length, (
            "The prompt processing sequence length "
            "must be smaller than the prompt length"
        )

    def get_pipeline(self, **kwargs):
        # if no kwargs provided, returns the cached "default"
        # pipeline that is used for most of the tests.
        # Otherwise, returns a pipeline with the given kwargs
        # (the default pipeline kwargs are updated with the
        # user-provided kwargs)
        if not kwargs:
            if self.default_pipeline is None:
                self.default_pipeline = Pipeline.create(**self.default_pipeline_kwargs)
            return self.default_pipeline
        # return a pipeline with the given kwargs
        # update the default pipeline kwargs
        updated_kwargs = self.default_pipeline_kwargs.copy()
        updated_kwargs.update(kwargs)
        return Pipeline.create(**updated_kwargs)

    def run_pipeline(
        self,
        pipeline,
        sequences: Union[None, str, List[str]] = None,
        max_tokens: Optional[int] = None,
        **kwargs,
    ):
        # helper function that runs the pipeline
        return pipeline(
            sequences=sequences or self.prompt,
            return_logits=True,
            include_prompt_logits=True,
            max_tokens=max_tokens or self.num_tokens_generate,
            **kwargs,
        )

    def test_ort_single_token_prefill(self, setup):
        # Test the pipeline that uses ORT engine. The test covers the
        # following scenario:
        # 1. Prompt preprocessing is performed by single-token engine
        # 2. The KV Cache is never filled up
        if self.internal_kv_cache:
            pytest.skip(
                "Cannot run ORT pipeline with the internal deepsparse cache enabled."
            )
        pipeline = self.get_pipeline(
            prompt_sequence_length=1, engine_type="onnxruntime"
        )
        output = self.run_pipeline(pipeline)
        cache_session = pipeline.engine.kv_cache
        assert cache_session.total_num_processed_tokens < self.sequence_length
        self._test_output(
            output=output,
            cache_session=cache_session,
            torch_ground_truth=self.torch_ground_truth,
        )

    def test_ort_multi_token_prefill(self, setup):
        # Test the pipeline that uses ORT engine. The test covers the
        # following scenario:
        # 1. Prompt preprocessing is performed by multi-token engine
        # 2. The KV Cache is never filled up
        if self.internal_kv_cache:
            pytest.skip(
                "Cannot run ORT pipeline with the internal deepsparse cache enabled."
            )
        pipeline = self.get_pipeline(
            prompt_sequence_length=self.prompt_sequence_length,
            engine_type="onnxruntime",
        )
        output = self.run_pipeline(pipeline)
        cache_session = pipeline.engine.kv_cache
        assert cache_session.total_num_processed_tokens < self.sequence_length
        self._test_output(
            output=output,
            cache_session=cache_session,
            torch_ground_truth=self.torch_ground_truth,
        )

    def test_ort_generation_after_kv_cache_has_been_filled(self, setup):
        # Test the pipeline that uses ORT engine. The test covers the
        # following scenario:
        # 1. Prompt preprocessing is performed by multi-token engine
        # 2. The KV Cache is filled up (old entries are removed)

        if self.internal_kv_cache:
            pytest.skip(
                "Cannot run ORT pipeline with the internal deepsparse cache enabled."
            )
        pipeline = self.get_pipeline(
            sequence_length=self.sequence_length_short, engine_type="onnxruntime"
        )
        output = self.run_pipeline(pipeline)
        cache_session = pipeline.engine.kv_cache
        assert cache_session.total_num_processed_tokens > self.sequence_length_short, (
            "for this scenario, the kv cache should be full: "
            "the total number of processed tokens should be "
            "greater than the sequence length"
        )
        self._test_output(
            output=output,
            cache_session=cache_session,
            torch_ground_truth=self.torch_ground_truth,
            logits_threshold=self.logits_threshold,
        )

    def test_deepsparse_single_token_prefill(self, setup):
        # Test the pipeline that uses deepsparse engine. The test covers the
        # following scenario:
        # 1. Prompt preprocessing is performed by single-token engine
        # 2. The KV Cache is never filled up

        pipeline = self.get_pipeline(
            prompt_sequence_length=1,
            internal_kv_cache=self.internal_kv_cache,
        )
        output = self.run_pipeline(pipeline)
        cache_session = pipeline.engine.kv_cache
        assert cache_session.total_num_processed_tokens < self.sequence_length
        self._test_output(
            output=output,
            cache_session=cache_session,
            torch_ground_truth=self.torch_ground_truth,
            run_cache_validation=not self.internal_kv_cache,
        )

    def test_deepsparse_multi_token_prefill(self, setup):
        # Test the pipeline that uses deepsparse engine. The test covers the
        # following scenario:
        # 1. Prompt preprocessing is performed by multi-token engine
        # 2. The KV Cache is never filled up
        pipeline = self.get_pipeline()
        output = self.run_pipeline(pipeline)
        cache_session = pipeline.engine.kv_cache
        assert cache_session.total_num_processed_tokens < self.sequence_length
        self._test_output(
            output=output,
            cache_session=cache_session,
            torch_ground_truth=self.torch_ground_truth,
            run_cache_validation=not self.internal_kv_cache,
        )

    def test_deepsparse_generation_after_kv_cache_has_been_filled(self, setup):
        # Test the pipeline that uses deepsparse engine. The test covers the
        # following scenario:
        # 1. Prompt preprocessing is performed by multi-token engine
        # 2. The KV Cache is filled up (old entries are removed)
        # 3. KV Cache managed externally or internally

        pipeline = self.get_pipeline(
            sequence_length=self.sequence_length_short,
        )
        output = self.run_pipeline(pipeline)
        cache_session = pipeline.engine.kv_cache
        assert cache_session.total_num_processed_tokens > self.sequence_length_short, (
            "for this scenario, the kv cache should be full: "
            "the total number of processed tokens should be "
            "greater than the sequence length"
        )

        self._test_output(
            output=output,
            cache_session=cache_session,
            torch_ground_truth=self.torch_ground_truth,
            run_cache_validation=not self.internal_kv_cache,
            logits_threshold=self.logits_threshold,
        )

    @helper_test
    def test_run_same_prompt_multiple_times(self, setup):
        # Test the scenario, where the same prompt is run multiple times
        # Every run should produce the same output
        pipeline = self.get_pipeline()

<<<<<<< HEAD
        output_1 = self.run_pipeline(pipeline)
        output_2 = self.run_pipeline(pipeline)

        assert output_1.sequences[0] == output_2.sequences[0]
        assert numpy.allclose(output_1.logits, output_2.logits, atol=self.precision)
=======
        output_1 = pipeline(
            sequences=self.prompt,
            return_logits=True,
            include_prompt_logits=True,
            max_tokens=self.num_tokens_generate,
        )
        output_2 = pipeline(
            sequences=self.prompt,
            return_logits=True,
            include_prompt_logits=True,
            max_tokens=self.num_tokens_generate,
        )
        assert output_1.generations[0].text == output_2.generations[0].text
        assert numpy.allclose(
            output_1.generations[0].score,
            output_2.generations[0].score,
            atol=_PRECISION,
        )
>>>>>>> 404e8a45

    @helper_test
    def test_run_multiple_prompts_in_parallel(self, setup):
        # Test the scenario, where multiple prompts are run in parallel
        # Same two prompts should produce the same output
        pipeline = self.get_pipeline()

<<<<<<< HEAD
        output = self.run_pipeline(pipeline, sequences=[self.prompt, self.prompt])

        assert numpy.allclose(output.logits[0], output.logits[1], atol=self.precision)
        assert output.sequences[0] == output.sequences[1]
=======
        output = pipeline(
            sequences=[self.prompt, self.prompt],
            return_logits=True,
            include_prompt_logits=True,
            max_tokens=self.num_tokens_generate,
        )
        logits_0 = output.generations[0].score
        sequence_0 = output.generations[0].text

        logits_1 = output.generations[1].score
        sequence_1 = output.generations[1].text

        assert numpy.allclose(logits_0, logits_1, atol=_PRECISION)
        assert sequence_0 == sequence_1
>>>>>>> 404e8a45

    @helper_test
    def test_num_generated_predictions(self, setup):
        # Test the scenario, where multiple predictions are generated
        # from the same prompt
        pipeline = self.get_pipeline()

<<<<<<< HEAD
        output_sequences = self.run_pipeline(pipeline, num_generated_predictions=2)
        assert len(output_sequences.sequences[0]) == 2
        output_sequences = self.run_pipeline(
            pipeline, sequences=[self.prompt, self.prompt], num_generated_predictions=2
=======
        output_sequences = pipeline(
            sequences=[self.prompt], num_generated_predictions=2
        )
        assert len(output_sequences.generations) == 1
        assert len(output_sequences.generations[0]) == 2

        output_sequences = pipeline(
            sequences=[self.prompt, self.prompt], num_generated_predictions=2
>>>>>>> 404e8a45
        )
        assert len(output_sequences.generations) == 2

        for generation in output_sequences.generations:
            assert len(generation) == 2

    @helper_test
    def test_freeze_first_position(self, setup):
        # Test whether we should be "freezing" the first token after
        # the kv cache is full
        pipeline = self.get_pipeline()
        assert pipeline.engine.freeze_first_position == self.has_bos_token

    def _test_output(
        self,
        output: "TextGenerationOutput",  # noqa F821
        cache_session: DecoderKVCache,
        torch_ground_truth: Tuple[numpy.ndarray, ...],
        logits_threshold: Optional[float] = None,
        run_cache_validation: bool = True,
    ):
        # extract numpy arrays from cached_inputs
        kv_cache_array = list(cache_session.cached_inputs.values())

        (
            generated_logits,
            prompt_logits,
            prompt_kv_cache,
            generated_text,
        ) = torch_ground_truth

        # concatenate target prompt_logits and generated_logits and check
        target_logits = numpy.concatenate([prompt_logits, generated_logits], axis=1)
        score = output.generations[0].score

        if logits_threshold:
            # if comparing the output from the model where
            # the kv cache has been filled, we expect the
            # maximum absolute difference between the logits
            # to be less than the threshold
            # (the threshold is established by running the
            # ONNX model in ONNXRuntime)
<<<<<<< HEAD

            if target_logits.shape[1] < output.logits.shape[1]:
                output.logits = output.logits[:, : target_logits.shape[1]]
            assert abs(output.logits - target_logits).max() < logits_threshold
=======
            assert abs(score - target_logits[0]).max() < max_logits_difference_threshold
>>>>>>> 404e8a45
        else:
            # otherwise, we expect the logits to be exactly the same
            # as the target logits; the generated sequence should
            # also be the same as the target sequence, and finally
            # (if applicable) the kv cache should be the same as the
            # target kv cache
<<<<<<< HEAD
            assert numpy.allclose(output.logits, target_logits, atol=self.precision)
            assert self.prompt + output.sequences[0] == generated_text
=======

            assert numpy.allclose(score, target_logits[0], atol=_PRECISION)
            assert self.prompt + output.generations[0].text == generated_text
>>>>>>> 404e8a45

            if run_cache_validation:
                self._test_kv_cache_state(
                    expected_cache=kv_cache_array,
                    target_cache=torch_ground_truth[2],
                    total_num_processed_tokens=cache_session.total_num_processed_tokens,
                )

    def _test_kv_cache_state(
        self,
        expected_cache: List[numpy.ndarray],
        target_cache: List[numpy.ndarray],
        total_num_processed_tokens: int,
    ):
        for x, y in zip(expected_cache, target_cache):
            start_index = total_num_processed_tokens
            end_index = total_num_processed_tokens - y.shape[2]
            # x is (in general) composed of three arrays:
            # - padding cache entries (from 0 to -start_index)
            # - prompt cache entries (from -start_index to -end_index)
            # - generated cache entries (from -end_index to -1)
            # as target_cache only pertains to prompt cache entries, we need to
            # compare only the prompt cache entries in x with y
            assert numpy.allclose(
                x[:, :, -start_index:-end_index, :], y, atol=self.precision
            )<|MERGE_RESOLUTION|>--- conflicted
+++ resolved
@@ -309,32 +309,15 @@
         # Every run should produce the same output
         pipeline = self.get_pipeline()
 
-<<<<<<< HEAD
         output_1 = self.run_pipeline(pipeline)
         output_2 = self.run_pipeline(pipeline)
 
-        assert output_1.sequences[0] == output_2.sequences[0]
-        assert numpy.allclose(output_1.logits, output_2.logits, atol=self.precision)
-=======
-        output_1 = pipeline(
-            sequences=self.prompt,
-            return_logits=True,
-            include_prompt_logits=True,
-            max_tokens=self.num_tokens_generate,
-        )
-        output_2 = pipeline(
-            sequences=self.prompt,
-            return_logits=True,
-            include_prompt_logits=True,
-            max_tokens=self.num_tokens_generate,
-        )
         assert output_1.generations[0].text == output_2.generations[0].text
         assert numpy.allclose(
             output_1.generations[0].score,
             output_2.generations[0].score,
-            atol=_PRECISION,
-        )
->>>>>>> 404e8a45
+            atol=self.precision,
+        )
 
     @helper_test
     def test_run_multiple_prompts_in_parallel(self, setup):
@@ -342,27 +325,16 @@
         # Same two prompts should produce the same output
         pipeline = self.get_pipeline()
 
-<<<<<<< HEAD
         output = self.run_pipeline(pipeline, sequences=[self.prompt, self.prompt])
 
-        assert numpy.allclose(output.logits[0], output.logits[1], atol=self.precision)
-        assert output.sequences[0] == output.sequences[1]
-=======
-        output = pipeline(
-            sequences=[self.prompt, self.prompt],
-            return_logits=True,
-            include_prompt_logits=True,
-            max_tokens=self.num_tokens_generate,
-        )
         logits_0 = output.generations[0].score
         sequence_0 = output.generations[0].text
 
         logits_1 = output.generations[1].score
         sequence_1 = output.generations[1].text
 
-        assert numpy.allclose(logits_0, logits_1, atol=_PRECISION)
+        assert numpy.allclose(logits_0, logits_1, atol=self.precision)
         assert sequence_0 == sequence_1
->>>>>>> 404e8a45
 
     @helper_test
     def test_num_generated_predictions(self, setup):
@@ -370,21 +342,11 @@
         # from the same prompt
         pipeline = self.get_pipeline()
 
-<<<<<<< HEAD
         output_sequences = self.run_pipeline(pipeline, num_generated_predictions=2)
-        assert len(output_sequences.sequences[0]) == 2
+        assert len(output_sequences.generations) == 1
+        assert len(output_sequences.generations[0]) == 2
         output_sequences = self.run_pipeline(
             pipeline, sequences=[self.prompt, self.prompt], num_generated_predictions=2
-=======
-        output_sequences = pipeline(
-            sequences=[self.prompt], num_generated_predictions=2
-        )
-        assert len(output_sequences.generations) == 1
-        assert len(output_sequences.generations[0]) == 2
-
-        output_sequences = pipeline(
-            sequences=[self.prompt, self.prompt], num_generated_predictions=2
->>>>>>> 404e8a45
         )
         assert len(output_sequences.generations) == 2
 
@@ -427,28 +389,18 @@
             # to be less than the threshold
             # (the threshold is established by running the
             # ONNX model in ONNXRuntime)
-<<<<<<< HEAD
-
-            if target_logits.shape[1] < output.logits.shape[1]:
-                output.logits = output.logits[:, : target_logits.shape[1]]
-            assert abs(output.logits - target_logits).max() < logits_threshold
-=======
-            assert abs(score - target_logits[0]).max() < max_logits_difference_threshold
->>>>>>> 404e8a45
+            target_logits = target_logits[0]
+            if target_logits.shape[0] < score.shape[0]:
+                score = score[: target_logits.shape[0], :]
+            assert abs(score - target_logits).max() < logits_threshold
         else:
             # otherwise, we expect the logits to be exactly the same
             # as the target logits; the generated sequence should
             # also be the same as the target sequence, and finally
             # (if applicable) the kv cache should be the same as the
             # target kv cache
-<<<<<<< HEAD
-            assert numpy.allclose(output.logits, target_logits, atol=self.precision)
-            assert self.prompt + output.sequences[0] == generated_text
-=======
-
-            assert numpy.allclose(score, target_logits[0], atol=_PRECISION)
+            assert numpy.allclose(score, target_logits[0], atol=self.precision)
             assert self.prompt + output.generations[0].text == generated_text
->>>>>>> 404e8a45
 
             if run_cache_validation:
                 self._test_kv_cache_state(
