--- conflicted
+++ resolved
@@ -12,10 +12,6 @@
 # See the License for the specific language governing permissions and
 # limitations under the License.
 
-<<<<<<< HEAD
-import os
-=======
->>>>>>> 1741012c
 
 import numpy as np
 import onnx
@@ -28,23 +24,16 @@
     create_causal_mask,
     overwrite_onnx_model_inputs,
 )
-<<<<<<< HEAD
-=======
 from deepsparse.utils.onnx import CACHE_INPUT_PREFIX
 from sparsezoo import Model
->>>>>>> 1741012c
 
 
 def _initialize_kv_cache_state(model, length=0):
     # get one of the cache inputs
     cache_input = next(
-<<<<<<< HEAD
-        input for input in model.graph.input if input.name.startswith("past_key_values")
-=======
         input
         for input in model.graph.input
         if input.name.startswith(CACHE_INPUT_PREFIX)
->>>>>>> 1741012c
     )
     # read the shape of the cache input
     batch_size = cache_input.type.tensor_type.shape.dim[0].dim_value
@@ -57,26 +46,13 @@
             (batch_size, num_attention_heads, length, hidden_dims), dtype=np.float32
         )
         for input_ in model.graph.input
-<<<<<<< HEAD
-        if input_.name.startswith("past_key_values")
-=======
         if input_.name.startswith(CACHE_INPUT_PREFIX)
->>>>>>> 1741012c
     }
 
     return kv_cache
 
 
 @pytest.mark.parametrize(
-<<<<<<< HEAD
-    # TODO: Change to stubs
-    "model_path, model_name, uses_bos_token",
-    [
-        ("/home/ubuntu/damian/sparseml/deployment_opt", "facebook/opt-350m", True),
-        (
-            "/home/ubuntu/damian/sparseml/deployment_codegen",
-            "salesforce/codegen-350m-multi",
-=======
     "use_deepsparse_cache",
     [True, False],
 )
@@ -93,25 +69,11 @@
             "zoo:nlg/text_generation/codegen_mono-350m/pytorch/"
             "huggingface/bigpython_bigquery_thepile/base-none",
             "salesforce/codegen-350m-mono",
->>>>>>> 1741012c
             False,
         ),
     ],
     scope="class",
 )
-<<<<<<< HEAD
-class TestTextGenerationPipeline:
-    @pytest.fixture
-    def setup(self, model_path, model_name, uses_bos_token):
-        self.max_generated_tokens = 8
-        pipeline = Pipeline.create(
-            task="text_generation",
-            model_path=model_path,
-            sequence_length=64,
-            prompt_processing_sequence_length=4,
-            max_generated_tokens=self.max_generated_tokens,
-            use_deepsparse_cache=False,
-=======
 @pytest.mark.skip(
     reason="Those tests are too heavy to " "run as a normal part of the CI."
 )
@@ -130,25 +92,12 @@
             prompt_processing_sequence_length=4,
             max_generated_tokens=self.max_generated_tokens,
             use_deepsparse_cache=self.use_deepsparse_cache,
->>>>>>> 1741012c
         )
         short_prompt = "this"
         long_prompt = "this is a sample prompt that we will use to test the pipeline"
 
         # make sure that the short prompt will be only
         # processed by a single token engine
-<<<<<<< HEAD
-        assert (
-            len(pipeline.tokenizer.tokenize(short_prompt)) + int(uses_bos_token)
-            < pipeline.prompt_processing_sequence_length
-        )
-        # make sure that the long prompt will be processed by
-        # single token and multiple token engines
-        assert (
-            len(pipeline.tokenizer.tokenize(long_prompt)) + int(uses_bos_token)
-            > pipeline.prompt_processing_sequence_length * 3
-        )
-=======
         # (DISABLED FOR NOW UNTIL WE HAVE ZOO CAUSAL MASK SUPPORT)
         # assert (
         #     len(pipeline.tokenizer.tokenize(short_prompt)) + int(uses_bos_token)
@@ -161,7 +110,6 @@
         #     len(pipeline.tokenizer.tokenize(long_prompt)) + int(uses_bos_token)
         #     > pipeline.prompt_processing_sequence_length * 3
         # )
->>>>>>> 1741012c
 
         yield pipeline, model_name, uses_bos_token, short_prompt, long_prompt
 
@@ -186,29 +134,6 @@
 
     def test_model_output_cache(self, setup):
         pipeline, model_name, _, short_prompt, long_prompt = setup
-<<<<<<< HEAD
-        self._test_cache_state(short_prompt, pipeline, model_name)
-        self._test_cache_state(long_prompt, pipeline, model_name)
-
-    def test_model_session_storage(self, setup):
-        pipeline, _, _, short_prompt, long_prompt = setup
-
-        # test whether the session storage is working correctly,
-        # i.e storage memory is composable and there is no leakage
-        # between sessions
-
-        output = pipeline(sequences=short_prompt, session_ids="session_one")
-        intermediate_prompt = output.sequences[0]
-        out_1 = pipeline(sequences=long_prompt, session_ids="session_one")
-
-        out_2 = pipeline(
-            sequences=short_prompt + intermediate_prompt + long_prompt,
-            session_ids="session_two",
-        )
-
-        assert out_1.sequences[0] == out_2.sequences[0]
-
-=======
         if self.use_deepsparse_cache:
             pytest.skip(
                 "Running pipeline with internal "
@@ -218,28 +143,35 @@
         self._test_cache_state(short_prompt, pipeline, model_name)
         self._test_cache_state(long_prompt, pipeline, model_name)
 
->>>>>>> 1741012c
+    def test_model_session_storage(self, setup):
+        pipeline, _, _, short_prompt, long_prompt = setup
+
+        # test whether the session storage is working correctly,
+        # i.e storage memory is composable and there is no leakage
+        # between sessions
+
+        output = pipeline(sequences=short_prompt, session_ids="session_one")
+        intermediate_prompt = output.sequences[0]
+        out_1 = pipeline(sequences=long_prompt, session_ids="session_one")
+
+        out_2 = pipeline(
+            sequences=short_prompt + intermediate_prompt + long_prompt,
+            session_ids="session_two",
+        )
+
+        assert out_1.sequences[0] == out_2.sequences[0]
+
     def _test_cache_state(self, prompt, pipeline, model_name):
         # make sure that the cache state after running a prompt
         # is correct
 
         pipeline(sequences=prompt)
-<<<<<<< HEAD
-        cache_state_dict = next(
-            iter(pipeline.engine.kv_cache_storage._memory)
-        ).cached_inputs
-=======
         cache_state_dict = pipeline.engine.kv_cache.cached_inputs
->>>>>>> 1741012c
         cache_state_list = [cache_state_dict[key] for key in cache_state_dict.keys()]
 
         # generate ground truth from ORT
         target_cache_state = self._get_cache_state_ort_kv_cache(
-<<<<<<< HEAD
-            model_onnx_path=os.path.join(pipeline._model_path, "model.onnx"),
-=======
             model_onnx_path=self.model.deployment.get_file("model.onnx").path,
->>>>>>> 1741012c
             sequence=prompt,
             model_name=model_name,
         )
